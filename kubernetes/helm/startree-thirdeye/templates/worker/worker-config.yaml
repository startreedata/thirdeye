--- conflicted
+++ resolved
@@ -77,13 +77,9 @@
     # Start the Task Driver. This module runs the detection and notification tasks
     taskDriver:
       enabled: true
-<<<<<<< HEAD
-      randomWorkerIdEnabled: {{ .Values.worker.randomWorkerIdEnabled }}
-=======
       # When enabled generates a random id which overrides taskDriver.id (below) to achieve unique worker id in multi worker setup
       randomWorkerIdEnabled: {{ .Values.worker.randomWorkerIdEnabled }}
       {{- if not .Values.worker.randomWorkerIdEnabled }}
->>>>>>> 1646e560
       id: 0 # must be a non-negative integer unique per instance/worker
       {{- end }}
     
