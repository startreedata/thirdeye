--- conflicted
+++ resolved
@@ -37,15 +37,12 @@
   affinity: {}
   podAnnotations:
     prometheus.io/path: "/admin/prometheus"
-<<<<<<< HEAD
 #  tlsSecretName: tls-secret-name
-=======
   strategy:
     type: RollingUpdate
     rollingUpdate:
       maxUnavailable: 0
       maxSurge: 1
->>>>>>> 6bdba12f
 
 scheduler:
   enabled: true
@@ -59,14 +56,11 @@
   affinity: {}
   podAnnotations:
     prometheus.io/path: "/admin/prometheus"
-<<<<<<< HEAD
 #  truststoreSecretName: truststore-name
-=======
   tls:
     enabled: false
   strategy:
     type: Recreate
->>>>>>> 6bdba12f
 
 worker:
   enabled: true
@@ -80,9 +74,7 @@
   affinity: {}
   podAnnotations:
     prometheus.io/path: "/admin/prometheus"
-<<<<<<< HEAD
 #  truststoreSecretName: truststore-name
-=======
   tls:
     enabled: false
   strategy:
@@ -90,7 +82,6 @@
     rollingUpdate:
       maxUnavailable: 25%
       maxSurge: 25%
->>>>>>> 6bdba12f
   randomWorkerIdEnabled: false
 
 persistence:
