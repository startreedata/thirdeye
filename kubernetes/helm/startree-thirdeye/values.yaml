--- conflicted
+++ resolved
@@ -56,13 +56,10 @@
   affinity: {}
   podAnnotations:
     prometheus.io/path: "/admin/prometheus"
-<<<<<<< HEAD
   tls:
     enabled: false
   strategy:
     type: Recreate
-=======
->>>>>>> a81c9cef
 
 worker:
   enabled: true
@@ -77,7 +74,6 @@
   affinity: {}
   podAnnotations:
     prometheus.io/path: "/admin/prometheus"
-<<<<<<< HEAD
   tls:
     enabled: false
   strategy:
@@ -85,8 +81,6 @@
     rollingUpdate:
       maxUnavailable: 25%
       maxSurge: 25%
-=======
->>>>>>> a81c9cef
 
 persistence:
   enabled: true
