--- conflicted
+++ resolved
@@ -56,13 +56,9 @@
   affinity: {}
   podAnnotations:
     prometheus.io/scrape: "false"
-<<<<<<< HEAD
-    prometheus.io/path: "/admin/prometheus"
   # Expose prometheus metrics. Should be true if prometheus.io/scrape (above) is true.
   prometheus:
     enabled: false
-=======
->>>>>>> bfc2ff26
 
 scheduler:
   enabled: true
@@ -78,7 +74,7 @@
     prometheus.io/scrape: "false"
   # Expose prometheus metrics. Should be true if prometheus.io/scrape (above) is true.
   prometheus:
-    enabled: true
+    enabled: false
 
 # Persistence layer configuration
 mysql:
