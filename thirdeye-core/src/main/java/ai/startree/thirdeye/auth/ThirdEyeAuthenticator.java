/*
 * Copyright (c) 2022 StarTree Inc. All rights reserved.
 * Confidential and Proprietary Information of StarTree Inc.
 */

package ai.startree.thirdeye.auth;

import ai.startree.thirdeye.spi.ThirdEyePrincipal;
import com.codahale.metrics.MetricRegistry;
import com.google.common.cache.LoadingCache;
import com.google.inject.Inject;
import io.dropwizard.auth.AuthenticationException;
import io.dropwizard.auth.Authenticator;
import java.util.Optional;
import org.slf4j.Logger;
import org.slf4j.LoggerFactory;

public class ThirdEyeAuthenticator implements Authenticator<String, ThirdEyePrincipal> {

  private static final Logger LOG = LoggerFactory.getLogger(ThirdEyeAuthenticator.class);
  private final LoadingCache<String, ThirdEyePrincipal> bindingsCache;

  @Inject
<<<<<<< HEAD
  public ThirdEyeAuthenticator(final OAuthConfiguration oAuthConfig,
    final OAuthManager oAuthManager,
    final MetricRegistry metricRegistry) {
    OidcUtils.generateOAuthConfig(oAuthManager, oAuthConfig);
    this.bindingsCache = OidcUtils.makeDefaultCache(new OidcContext(oAuthConfig), metricRegistry);
=======
  public ThirdEyeAuthenticator(final OAuthManager oAuthManager) {
    this.bindingsCache = oAuthManager.getDefaultCache();
>>>>>>> 06f75c31
  }

  @Override
  public Optional<ThirdEyePrincipal> authenticate(final String authToken)
    throws AuthenticationException {
    try {
      return Optional.ofNullable(bindingsCache.get(authToken));
    } catch (final Exception exception) {
      LOG.info("Authentication failed. ", exception);
      return Optional.empty();
    }
  }
}<|MERGE_RESOLUTION|>--- conflicted
+++ resolved
@@ -6,7 +6,6 @@
 package ai.startree.thirdeye.auth;
 
 import ai.startree.thirdeye.spi.ThirdEyePrincipal;
-import com.codahale.metrics.MetricRegistry;
 import com.google.common.cache.LoadingCache;
 import com.google.inject.Inject;
 import io.dropwizard.auth.AuthenticationException;
@@ -21,16 +20,8 @@
   private final LoadingCache<String, ThirdEyePrincipal> bindingsCache;
 
   @Inject
-<<<<<<< HEAD
-  public ThirdEyeAuthenticator(final OAuthConfiguration oAuthConfig,
-    final OAuthManager oAuthManager,
-    final MetricRegistry metricRegistry) {
-    OidcUtils.generateOAuthConfig(oAuthManager, oAuthConfig);
-    this.bindingsCache = OidcUtils.makeDefaultCache(new OidcContext(oAuthConfig), metricRegistry);
-=======
   public ThirdEyeAuthenticator(final OAuthManager oAuthManager) {
     this.bindingsCache = oAuthManager.getDefaultCache();
->>>>>>> 06f75c31
   }
 
   @Override
