--- conflicted
+++ resolved
@@ -20,14 +20,7 @@
 import ai.startree.thirdeye.spi.datalayer.dto.TaskDTO;
 import ai.startree.thirdeye.spi.task.TaskType;
 import ai.startree.thirdeye.task.DetectionAlertTaskInfo;
-import ai.startree.thirdeye.task.TaskDriverConfiguration;
 import com.fasterxml.jackson.core.JsonProcessingException;
-<<<<<<< HEAD
-import java.sql.Timestamp;
-import java.util.List;
-import java.util.Map;
-=======
->>>>>>> c8969629
 import org.quartz.JobExecutionContext;
 import org.quartz.JobExecutionException;
 import org.slf4j.Logger;
@@ -45,17 +38,8 @@
   public void execute(JobExecutionContext ctx) throws JobExecutionException {
     final SubscriptionGroupManager alertConfigDAO = getInstance(ctx,
         SubscriptionGroupManager.class);
-<<<<<<< HEAD
-    final MergedAnomalyResultManager anomalyDAO = getInstance(ctx,
-        MergedAnomalyResultManager.class);
-    final AnomalySubscriptionGroupNotificationManager anomalySubscriptionGroupNotificationDAO =
-        getInstance(ctx, AnomalySubscriptionGroupNotificationManager.class);
-    final TaskManager taskDAO = getInstance(ctx, TaskManager.class);
-    final TaskDriverConfiguration configuration = getInstance(ctx, TaskDriverConfiguration.class);
-=======
 
     final JobSchedulerService service = getInstance(ctx, JobSchedulerService.class);
->>>>>>> c8969629
 
     final String jobKey = ctx.getJobDetail().getKey().getName();
     final long detectionAlertConfigId = service.getIdFromJobKey(jobKey);
@@ -68,11 +52,7 @@
 
     // if a task is pending and not time out yet, don't schedule more
     String jobName = String.format("%s_%d", TaskType.NOTIFICATION, detectionAlertConfigId);
-<<<<<<< HEAD
-    if (taskAlreadyRunning(taskDAO, jobName, configuration)) {
-=======
     if (service.taskAlreadyRunning(jobName)) {
->>>>>>> c8969629
       LOG.trace("Skip scheduling subscription task {}. Already queued", jobName);
       return;
     }
@@ -89,61 +69,4 @@
       LOG.error("Exception when converting TaskInfo {} to jsonString", taskInfo, e);
     }
   }
-<<<<<<< HEAD
-
-  private boolean taskAlreadyRunning(final TaskManager taskDAO, final String jobName,
-      final TaskDriverConfiguration config) {
-    Timestamp orphanTime = null;
-    if(config.isRandomWorkerIdEnabled()) {
-      orphanTime = new Timestamp(System.currentTimeMillis() - config.getHeartbeatInterval().toMillis()*3);
-    }
-    // check if a notification task for the job is already scheduled and not timed-out
-    // todo cyril current implementation does not check the timeout
-    List<TaskDTO> scheduledTasks = taskDAO.findScheduledTasks(jobName, orphanTime);
-    return !scheduledTasks.isEmpty();
-  }
-
-  /**
-   * Check if we need to create a subscription task.
-   * If there is no anomaly generated (by looking at anomaly create_time) between last notification
-   * time
-   * till now (left inclusive, right exclusive) then no need to create this task.
-   *
-   * Even if an anomaly gets merged (end_time updated) it will not renotify this anomaly as the
-   * create_time is not
-   * modified.
-   * For example, if previous anomaly is from t1 to t2 generated at t3, then the timestamp in
-   * vectorLock is t3.
-   * If there is a new anomaly from t2 to t4 generated at t5, then we can still get this anomaly as
-   * t5 > t3.
-   *
-   * Also, check if there is any anomaly that needs re-notifying
-   *
-   * @param configDTO The Subscription Configuration.
-   * @return true if it needs notification task. false otherwise.
-   */
-  private boolean needNotification(SubscriptionGroupDTO configDTO,
-      final MergedAnomalyResultManager anomalyDAO,
-      final AnomalySubscriptionGroupNotificationManager anomalySubscriptionGroupNotificationManager) {
-    Map<Long, Long> vectorClocks = configDTO.getVectorClocks();
-    if (vectorClocks == null || vectorClocks.size() == 0) {
-      return true;
-    }
-    for (Map.Entry<Long, Long> e : vectorClocks.entrySet()) {
-      long configId = e.getKey();
-      long lastNotifiedTime = e.getValue();
-      if (anomalyDAO.findByCreatedTimeInRangeAndDetectionConfigId(lastNotifiedTime,
-              System.currentTimeMillis(), configId)
-          .stream().anyMatch(x -> !x.isChild())) {
-        return true;
-      }
-    }
-    // in addition to checking the watermarks, check if any anomalies need to be re-notified by querying the anomaly subscription group notification table
-    List<AnomalySubscriptionGroupNotificationDTO> anomalySubscriptionGroupNotifications =
-        anomalySubscriptionGroupNotificationManager.findByPredicate(
-            Predicate.IN("detectionConfigId", vectorClocks.keySet().toArray()));
-    return !anomalySubscriptionGroupNotifications.isEmpty();
-  }
-=======
->>>>>>> c8969629
 }