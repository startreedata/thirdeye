--- conflicted
+++ resolved
@@ -99,11 +99,7 @@
     return new DetectionPipelineTaskInfo(alert.getId(), start, endTime);
   }
 
-<<<<<<< HEAD
-  public Long getIdFromJobKey(final String jobKey) {
-=======
   public static Long getIdFromJobKey(String jobKey) {
->>>>>>> 5c9ab8dc
     final String[] tokens = jobKey.split("_");
     final String id = tokens[tokens.length - 1];
     return Long.valueOf(id);
