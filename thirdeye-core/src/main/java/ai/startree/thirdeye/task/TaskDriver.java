/*
 * Copyright (c) 2022 StarTree Inc. All rights reserved.
 * Confidential and Proprietary Information of StarTree Inc.
 */

package ai.startree.thirdeye.task;

import static com.google.common.base.Preconditions.checkArgument;
import static java.util.Objects.isNull;
import static java.util.Objects.requireNonNull;

import ai.startree.thirdeye.config.ThirdEyeServerConfiguration;
import ai.startree.thirdeye.detection.anomaly.utils.AnomalyUtils;
import ai.startree.thirdeye.spi.datalayer.Predicate;
import ai.startree.thirdeye.spi.datalayer.bao.TaskManager;
import ai.startree.thirdeye.spi.datalayer.dto.TaskDTO;
import ai.startree.thirdeye.spi.task.TaskStatus;
import com.codahale.metrics.CachedGauge;
import com.codahale.metrics.MetricRegistry;
import com.google.common.util.concurrent.ThreadFactoryBuilder;
import com.google.inject.Inject;
import com.google.inject.Singleton;
import java.util.List;
import java.util.Random;
import java.util.concurrent.ExecutorService;
import java.util.concurrent.Executors;
import java.util.concurrent.TimeUnit;
import java.util.concurrent.atomic.AtomicBoolean;
import org.slf4j.Logger;
import org.slf4j.LoggerFactory;

@Singleton
public class TaskDriver {

  private static final Logger LOG = LoggerFactory.getLogger(TaskDriver.class);

  private final ExecutorService taskExecutorService;
  private final ExecutorService taskWatcherExecutorService;

  private final TaskManager taskManager;
  private final TaskContext taskContext;
  private final TaskDriverConfiguration config;
  private final Long workerId;
  private final AtomicBoolean shutdown = new AtomicBoolean(false);
  private final TaskRunnerFactory taskRunnerFactory;
  private final MetricRegistry metricRegistry;

  @Inject
  public TaskDriver(final ThirdEyeServerConfiguration thirdEyeServerConfiguration,
      final TaskManager taskManager,
      final TaskRunnerFactory taskRunnerFactory,
      final MetricRegistry metricRegistry) {
    this.taskManager = taskManager;
    this.metricRegistry = metricRegistry;
    config = thirdEyeServerConfiguration.getTaskDriverConfiguration();
    workerId = fetchWorkerId(config);

    registerMetrics();

    taskExecutorService = Executors.newFixedThreadPool(
        config.getMaxParallelTasks(),
        new ThreadFactoryBuilder()
            .setNameFormat("task-executor-%d")
            .build());

    taskWatcherExecutorService = Executors.newFixedThreadPool(
        config.getMaxParallelTasks(),
        new ThreadFactoryBuilder()
            .setNameFormat("task-watcher-%d")
            .setDaemon(true)
            .build());

    taskContext = new TaskContext().setThirdEyeWorkerConfiguration(thirdEyeServerConfiguration);

    this.taskRunnerFactory = taskRunnerFactory;
  }

<<<<<<< HEAD
  private void registerMetrics() {
    final long timeout = config.isRandomWorkerIdEnabled() ? 15 : 1;
    final TimeUnit unit = config.isRandomWorkerIdEnabled() ? TimeUnit.SECONDS : TimeUnit.MINUTES;
    metricRegistry.register("taskCountTotal", new CachedGauge<Long>(timeout, unit) {
      @Override
      protected Long loadValue() {
        return taskManager.count();
      }
    });
    metricRegistry.register("taskCount_RUNNING", new CachedGauge<Long>(timeout, unit) {
      @Override
      protected Long loadValue() {
        return countByStatus(TaskStatus.RUNNING);
      }
    });
    metricRegistry.register("taskCount_FAILED", new CachedGauge<Long>(timeout, unit) {
      @Override
      protected Long loadValue() {
        return countByStatus(TaskStatus.FAILED);
      }
    });
    metricRegistry.register("taskCount_COMPLETED", new CachedGauge<Long>(timeout, unit) {
      @Override
      protected Long loadValue() {
        return countByStatus(TaskStatus.COMPLETED);
      }
    });
    metricRegistry.register("taskCount_WAITING", new CachedGauge<Long>(timeout, unit) {
      @Override
      protected Long loadValue() {
        return countByStatus(TaskStatus.WAITING);
      }
    });
=======
  private Long fetchWorkerId(final TaskDriverConfiguration config) {
    if(config.isRandomWorkerIdEnabled()) {
      checkArgument(isNull(config.getId()),
          "worker id should be null when randomWorkerIdEnabled is true");
      return Math.abs(new Random().nextLong());
    } else {
      requireNonNull(config.getId(),
          "worker id must be provided and unique for every worker");
      checkArgument(config.getId() >= 0,
          "worker id is expected to be a non negative integer");
      return config.getId();
    }
  }

  public Long getWorkerId() {
    return this.workerId;
>>>>>>> 1646e560
  }

  public void start() {
    handleLeftoverTasks();
    runTasksInParallel();
  }

  private void runTasksInParallel() {
    for (int i = 0; i < config.getMaxParallelTasks(); i++) {
      taskWatcherExecutorService.submit(runTask());
    }
  }

  private TaskDriverRunnable runTask() {
    return new TaskDriverRunnable(
        taskManager,
        taskContext,
        shutdown,
        taskExecutorService,
        config,
        workerId,
        taskRunnerFactory,
        metricRegistry
    );
  }

  /**
   * Mark all assigned tasks with RUNNING as FAILED
   */
  private void handleLeftoverTasks() {
    List<TaskDTO> leftoverTasks = taskManager
        .findByStatusAndWorkerId(workerId, TaskStatus.RUNNING);
    if (!leftoverTasks.isEmpty()) {
      LOG.info("Found {} RUNNING tasks with worker id {} at start", leftoverTasks.size(), workerId);
      for (TaskDTO task : leftoverTasks) {
        LOG.info("Update task {} from RUNNING to FAILED", task.getId());
        taskManager.updateStatusAndTaskEndTime(task.getId(),
            TaskStatus.RUNNING,
            TaskStatus.FAILED,
            System.currentTimeMillis(),
            "FAILED status updated by the worker at start");
      }
    }
  }


  private Long countByStatus(final TaskStatus status) {
    return taskManager.count(Predicate.EQ("status", status.toString()));
  }

  public void shutdown() {
    shutdown.set(true);
    AnomalyUtils.safelyShutdownExecutionService(taskExecutorService, this.getClass());
    AnomalyUtils.safelyShutdownExecutionService(taskWatcherExecutorService, this.getClass());
  }
}<|MERGE_RESOLUTION|>--- conflicted
+++ resolved
@@ -75,7 +75,6 @@
     this.taskRunnerFactory = taskRunnerFactory;
   }
 
-<<<<<<< HEAD
   private void registerMetrics() {
     final long timeout = config.isRandomWorkerIdEnabled() ? 15 : 1;
     final TimeUnit unit = config.isRandomWorkerIdEnabled() ? TimeUnit.SECONDS : TimeUnit.MINUTES;
@@ -109,7 +108,8 @@
         return countByStatus(TaskStatus.WAITING);
       }
     });
-=======
+  }
+
   private Long fetchWorkerId(final TaskDriverConfiguration config) {
     if(config.isRandomWorkerIdEnabled()) {
       checkArgument(isNull(config.getId()),
@@ -126,7 +126,6 @@
 
   public Long getWorkerId() {
     return this.workerId;
->>>>>>> 1646e560
   }
 
   public void start() {
