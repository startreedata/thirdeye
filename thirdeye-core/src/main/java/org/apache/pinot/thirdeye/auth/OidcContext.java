--- conflicted
+++ resolved
@@ -20,15 +20,11 @@
 
   public OidcContext(final OAuthConfig config) {
     this.keysUrl = config.getKeysUrl();
-<<<<<<< HEAD
-    Optional.ofNullable(config.getCache()).ifPresent(cache -> {
-=======
     this.requiredClaims = new HashSet<>(config.getRequired());
     Builder builder = new JWTClaimsSet.Builder();
     config.getExactMatch().forEach((name, value) -> builder.claim(name, value));
     this.exactMatchClaimsSet = builder.build();
     Optional.of(config.getCache()).ifPresent(cache -> {
->>>>>>> 29261b9e
       this.cacheSize = config.getCache().getSize();
       this.cacheTtl = config.getCache().getTtl();
     });
