/*
 * Licensed to the Apache Software Foundation (ASF) under one
 * or more contributor license agreements.  See the NOTICE file
 * distributed with this work for additional information
 * regarding copyright ownership.  The ASF licenses this file
 * to you under the Apache License, Version 2.0 (the
 * "License"); you may not use this file except in compliance
 * with the License.  You may obtain a copy of the License at
 *
 *   http://www.apache.org/licenses/LICENSE-2.0
 *
 * Unless required by applicable law or agreed to in writing,
 * software distributed under the License is distributed on an
 * "AS IS" BASIS, WITHOUT WARRANTIES OR CONDITIONS OF ANY
 * KIND, either express or implied.  See the License for the
 * specific language governing permissions and limitations
 * under the License.
 */

package org.apache.pinot.thirdeye.detection.alert;

import com.google.common.base.Preconditions;
import com.google.common.collect.ImmutableSet;
import com.google.inject.Inject;
import com.google.inject.Singleton;
import java.lang.reflect.Constructor;
import java.util.HashSet;
import java.util.Map;
import java.util.Set;
import org.apache.pinot.thirdeye.detection.alert.scheme.DetectionAlertScheme;
<<<<<<< HEAD
import org.apache.pinot.thirdeye.detection.alert.scheme.DetectionEmailAlerter;
import org.apache.pinot.thirdeye.detection.alert.scheme.WebhookAlertScheme;
=======
import org.apache.pinot.thirdeye.detection.alert.scheme.EmailAlertScheme;
>>>>>>> e0eb07be
import org.apache.pinot.thirdeye.detection.alert.suppress.DetectionAlertSuppressor;
import org.apache.pinot.thirdeye.spi.datalayer.bao.AlertManager;
import org.apache.pinot.thirdeye.spi.datalayer.bao.MergedAnomalyResultManager;
import org.apache.pinot.thirdeye.spi.datalayer.dto.SubscriptionGroupDTO;
import org.apache.pinot.thirdeye.spi.detection.ConfigUtils;
import org.apache.pinot.thirdeye.spi.detection.DataProvider;
import org.slf4j.Logger;
import org.slf4j.LoggerFactory;

@Singleton
public class DetectionAlertTaskFactory {

  private static final Logger LOG = LoggerFactory.getLogger(DetectionAlertTaskFactory.class);

  private static final String PROP_CLASS_NAME = "className";

  private final DataProvider provider;
  private final MergedAnomalyResultManager mergedAnomalyResultManager;
  private final AlertManager alertManager;
<<<<<<< HEAD
  private final DetectionEmailAlerter detectionEmailAlerter;
  private final WebhookAlertScheme webhookAlertScheme;
=======
  private final MetricConfigManager metricConfigManager;
  private final EventManager eventManager;
  private final EmailAlertScheme emailAlertScheme;
>>>>>>> e0eb07be

  @Inject
  public DetectionAlertTaskFactory(final DataProvider provider,
      final MergedAnomalyResultManager mergedAnomalyResultManager,
      final AlertManager alertManager,
<<<<<<< HEAD
      final DetectionEmailAlerter detectionEmailAlerter,
      final WebhookAlertScheme webhookAlertScheme) {
    this.provider = provider;
    this.mergedAnomalyResultManager = mergedAnomalyResultManager;
    this.alertManager = alertManager;
    this.detectionEmailAlerter = detectionEmailAlerter;
    this.webhookAlertScheme = webhookAlertScheme;
=======
      final MetricConfigManager metricConfigManager,
      final EventManager eventManager,
      final EmailAlertScheme emailAlertScheme) {
    this.provider = provider;
    this.mergedAnomalyResultManager = mergedAnomalyResultManager;
    this.alertManager = alertManager;
    this.metricConfigManager = metricConfigManager;
    this.eventManager = eventManager;
    this.emailAlertScheme = emailAlertScheme;
>>>>>>> e0eb07be
  }

  public DetectionAlertFilter loadAlertFilter(SubscriptionGroupDTO alertConfig, long endTime)
      throws Exception {
    Preconditions.checkNotNull(alertConfig);
    String className = alertConfig.getProperties().get(PROP_CLASS_NAME).toString();
    LOG.debug("Loading Alert Filter : {}", className);
    Constructor<?> constructor = Class.forName(className)
        .getConstructor(DataProvider.class,
            SubscriptionGroupDTO.class,
            long.class,
            MergedAnomalyResultManager.class,
            AlertManager.class);
    return (DetectionAlertFilter) constructor.newInstance(provider,
        alertConfig,
        endTime,
        this.mergedAnomalyResultManager,
        this.alertManager);
  }

  public Set<DetectionAlertScheme> getAlertSchemes()
      throws Exception {
<<<<<<< HEAD
    return ImmutableSet.of(detectionEmailAlerter, webhookAlertScheme);
=======
    return singleton(emailAlertScheme);
>>>>>>> e0eb07be
  }

  public Set<DetectionAlertSuppressor> loadAlertSuppressors(SubscriptionGroupDTO alertConfig)
      throws Exception {
    Preconditions.checkNotNull(alertConfig);
    Set<DetectionAlertSuppressor> detectionAlertSuppressors = new HashSet<>();
    Map<String, Object> alertSuppressors = alertConfig.getAlertSuppressors();
    if (alertSuppressors == null || alertSuppressors.isEmpty()) {
      return detectionAlertSuppressors;
    }

    for (String alertSuppressor : alertSuppressors.keySet()) {
      LOG.debug("Loading Alert Suppressor : {}", alertSuppressor);
      Preconditions.checkNotNull(alertSuppressors.get(alertSuppressor));
      Preconditions.checkNotNull(
          ConfigUtils.getMap(alertSuppressors.get(alertSuppressor)).get(PROP_CLASS_NAME));
      Constructor<?> constructor = Class
          .forName(ConfigUtils.getMap(alertSuppressors.get(alertSuppressor))
              .get(PROP_CLASS_NAME).toString().trim())
          .getConstructor(SubscriptionGroupDTO.class, MergedAnomalyResultManager.class);
      detectionAlertSuppressors
          .add((DetectionAlertSuppressor) constructor.newInstance(alertConfig,
              this.mergedAnomalyResultManager));
    }

    return detectionAlertSuppressors;
  }
}<|MERGE_RESOLUTION|>--- conflicted
+++ resolved
@@ -28,12 +28,8 @@
 import java.util.Map;
 import java.util.Set;
 import org.apache.pinot.thirdeye.detection.alert.scheme.DetectionAlertScheme;
-<<<<<<< HEAD
-import org.apache.pinot.thirdeye.detection.alert.scheme.DetectionEmailAlerter;
 import org.apache.pinot.thirdeye.detection.alert.scheme.WebhookAlertScheme;
-=======
 import org.apache.pinot.thirdeye.detection.alert.scheme.EmailAlertScheme;
->>>>>>> e0eb07be
 import org.apache.pinot.thirdeye.detection.alert.suppress.DetectionAlertSuppressor;
 import org.apache.pinot.thirdeye.spi.datalayer.bao.AlertManager;
 import org.apache.pinot.thirdeye.spi.datalayer.bao.MergedAnomalyResultManager;
@@ -53,38 +49,20 @@
   private final DataProvider provider;
   private final MergedAnomalyResultManager mergedAnomalyResultManager;
   private final AlertManager alertManager;
-<<<<<<< HEAD
-  private final DetectionEmailAlerter detectionEmailAlerter;
   private final WebhookAlertScheme webhookAlertScheme;
-=======
-  private final MetricConfigManager metricConfigManager;
-  private final EventManager eventManager;
   private final EmailAlertScheme emailAlertScheme;
->>>>>>> e0eb07be
 
   @Inject
   public DetectionAlertTaskFactory(final DataProvider provider,
       final MergedAnomalyResultManager mergedAnomalyResultManager,
       final AlertManager alertManager,
-<<<<<<< HEAD
-      final DetectionEmailAlerter detectionEmailAlerter,
+      final EmailAlertScheme emailAlertScheme,
       final WebhookAlertScheme webhookAlertScheme) {
     this.provider = provider;
     this.mergedAnomalyResultManager = mergedAnomalyResultManager;
     this.alertManager = alertManager;
-    this.detectionEmailAlerter = detectionEmailAlerter;
     this.webhookAlertScheme = webhookAlertScheme;
-=======
-      final MetricConfigManager metricConfigManager,
-      final EventManager eventManager,
-      final EmailAlertScheme emailAlertScheme) {
-    this.provider = provider;
-    this.mergedAnomalyResultManager = mergedAnomalyResultManager;
-    this.alertManager = alertManager;
-    this.metricConfigManager = metricConfigManager;
-    this.eventManager = eventManager;
     this.emailAlertScheme = emailAlertScheme;
->>>>>>> e0eb07be
   }
 
   public DetectionAlertFilter loadAlertFilter(SubscriptionGroupDTO alertConfig, long endTime)
@@ -107,11 +85,7 @@
 
   public Set<DetectionAlertScheme> getAlertSchemes()
       throws Exception {
-<<<<<<< HEAD
-    return ImmutableSet.of(detectionEmailAlerter, webhookAlertScheme);
-=======
-    return singleton(emailAlertScheme);
->>>>>>> e0eb07be
+    return ImmutableSet.of(emailAlertScheme, webhookAlertScheme);
   }
 
   public Set<DetectionAlertSuppressor> loadAlertSuppressors(SubscriptionGroupDTO alertConfig)
