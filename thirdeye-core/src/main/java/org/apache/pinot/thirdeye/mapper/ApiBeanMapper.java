package org.apache.pinot.thirdeye.mapper;

import static com.google.common.base.Preconditions.checkState;
import static org.apache.pinot.thirdeye.spi.util.SpiUtils.optional;

import com.fasterxml.jackson.databind.ObjectMapper;
import java.time.Duration;
import java.util.Collections;
import java.util.Date;
import java.util.HashMap;
import java.util.List;
import java.util.Map;
import java.util.concurrent.TimeUnit;
import java.util.stream.Collectors;
import org.apache.pinot.thirdeye.spi.api.AlertApi;
import org.apache.pinot.thirdeye.spi.api.AlertNodeApi;
import org.apache.pinot.thirdeye.spi.api.AlertTemplateApi;
import org.apache.pinot.thirdeye.spi.api.AnomalyApi;
import org.apache.pinot.thirdeye.spi.api.AnomalyFeedbackApi;
import org.apache.pinot.thirdeye.spi.api.ApplicationApi;
import org.apache.pinot.thirdeye.spi.api.DataSourceApi;
import org.apache.pinot.thirdeye.spi.api.DataSourceMetaApi;
import org.apache.pinot.thirdeye.spi.api.DatasetApi;
<<<<<<< HEAD
=======
import org.apache.pinot.thirdeye.spi.api.EmailSchemeApi;
import org.apache.pinot.thirdeye.spi.api.EventApi;
>>>>>>> 1c4aa5f1
import org.apache.pinot.thirdeye.spi.api.MetricApi;
import org.apache.pinot.thirdeye.spi.api.NotificationSchemesApi;
import org.apache.pinot.thirdeye.spi.api.SubscriptionGroupApi;
import org.apache.pinot.thirdeye.spi.api.TaskApi;
import org.apache.pinot.thirdeye.spi.api.TimeColumnApi;
import org.apache.pinot.thirdeye.spi.api.TimeWindowSuppressorApi;
import org.apache.pinot.thirdeye.spi.api.UserApi;
import org.apache.pinot.thirdeye.spi.datalayer.dto.AlertDTO;
import org.apache.pinot.thirdeye.spi.datalayer.dto.AlertNode;
import org.apache.pinot.thirdeye.spi.datalayer.dto.AlertNodeType;
import org.apache.pinot.thirdeye.spi.datalayer.dto.AlertTemplateDTO;
import org.apache.pinot.thirdeye.spi.datalayer.dto.ApplicationDTO;
import org.apache.pinot.thirdeye.spi.datalayer.dto.DataSourceDTO;
import org.apache.pinot.thirdeye.spi.datalayer.dto.DataSourceMetaBean;
import org.apache.pinot.thirdeye.spi.datalayer.dto.DatasetConfigDTO;
import org.apache.pinot.thirdeye.spi.datalayer.dto.EventDTO;
import org.apache.pinot.thirdeye.spi.datalayer.dto.MergedAnomalyResultDTO;
import org.apache.pinot.thirdeye.spi.datalayer.dto.MetricConfigDTO;
import org.apache.pinot.thirdeye.spi.datalayer.dto.NotificationSchemesDto;
import org.apache.pinot.thirdeye.spi.datalayer.dto.SubscriptionGroupDTO;
import org.apache.pinot.thirdeye.spi.datalayer.dto.TaskDTO;
import org.apache.pinot.thirdeye.spi.detection.AnomalyFeedback;
import org.apache.pinot.thirdeye.spi.detection.TimeGranularity;
import org.apache.pinot.thirdeye.spi.util.SpiUtils;

public abstract class ApiBeanMapper {

  private static final String DEFAULT_ALERT_SUPPRESSOR = "org.apache.pinot.thirdeye.detection.alert.suppress.DetectionAlertTimeWindowSuppressor";
  private static final String DEFAULT_ALERTER_PIPELINE_CLASS_NAME = "org.apache.pinot.thirdeye.detection.alert.filter.ToAllRecipientsDetectionAlertFilter";
  private static final String DEFAULT_ALERT_SCHEME_CLASS_NAME = "org.apache.pinot.thirdeye.detection.alert.scheme.DetectionEmailAlerter";
  private static final String WEBHOOK_ALERT_SCHEME_CLASS_NAME = "org.apache.pinot.thirdeye.detection.alert.scheme.WebhookAlertScheme";
  private static final String DEFAULT_ALERTER_PIPELINE = "DEFAULT_ALERTER_PIPELINE";
  private static final String PROP_CLASS_NAME = "className";

  private static Boolean boolApi(final boolean value) {
    return value ? true : null;
  }

  public static ApplicationApi toApi(final ApplicationDTO o) {
    return new ApplicationApi()
        .setId(o.getId())
        .setName(o.getApplication())
        ;
  }

  public static ApplicationDTO toApplicationDto(final ApplicationApi applicationApi) {
    final ApplicationDTO applicationDTO = new ApplicationDTO();
    applicationDTO.setApplication(applicationApi.getName());
    applicationDTO.setRecipients("");
    return applicationDTO;
  }

  public static DataSourceApi toApi(final DataSourceDTO dto) {
    return new DataSourceApi()
        .setId(dto.getId())
        .setName(dto.getName())
        .setProperties(dto.getProperties())
        .setType(dto.getType())
        .setMetaList(optional(dto.getMetaList())
            .map(l -> l.stream().map(ApiBeanMapper::toApi)
                .collect(Collectors.toList()))
            .orElse(null))
        ;
  }

  private static DataSourceMetaApi toApi(final DataSourceMetaBean metaBean) {
    return new DataSourceMetaApi()
        .setClassRef(metaBean.getClassRef())
        .setProperties(metaBean.getProperties());
  }

  public static DataSourceDTO toDataSourceDto(final DataSourceApi api) {
    final DataSourceDTO dto = new DataSourceDTO();
    dto
        .setName(api.getName())
        .setProperties(api.getProperties())
        .setType(api.getType())
        .setMetaList(optional(api.getMetaList())
            .map(l -> l.stream().map(ApiBeanMapper::toDataSourceMetaBean)
                .collect(Collectors.toList()))
            .orElse(null));
    dto.setId(api.getId());
    return dto;
  }

  private static DataSourceMetaBean toDataSourceMetaBean(final DataSourceMetaApi api) {
    return new DataSourceMetaBean()
        .setClassRef(api.getClassRef())
        .setProperties(api.getProperties());
  }

  public static DatasetApi toApi(final DatasetConfigDTO dto) {
    return new DatasetApi()
        .setId(dto.getId())
        .setActive(dto.isActive())
        .setAdditive(dto.isAdditive())
        .setDimensions(dto.getDimensions())
        .setName(dto.getDataset())
        .setTimeColumn(new TimeColumnApi()
            .setName(dto.getTimeColumn())
            .setInterval(dto.bucketTimeGranularity().toDuration())
            .setFormat(dto.getTimeFormat())
            .setTimezone(dto.getTimezone())
        )
        .setExpectedDelay(dto.getExpectedDelay().toDuration())
        .setDataSource(new DataSourceApi()
            .setName(dto.getDataSource()))
        ;
  }

  public static MetricApi toApi(final MetricConfigDTO dto) {
    return new MetricApi()
        .setId(dto.getId())
        .setActive(boolApi(dto.isActive()))
        .setName(dto.getName())
        .setUpdated(dto.getUpdateTime())
        .setDataset(new DatasetApi()
            .setName(dto.getDataset())
        )
        .setDerivedMetricExpression(dto.getDerivedMetricExpression())
        .setWhere(dto.getWhere())
        .setAggregationColumn(dto.getAggregationColumn())
        .setDatatype(dto.getDatatype())
        .setAggregationFunction(dto.getDefaultAggFunction())
        .setRollupThreshold(dto.getRollupThreshold())
        .setViews(dto.getViews())
        ;
  }

  public static AlertApi toApi(final AlertDTO dto) {
    return new AlertApi()
        .setId(dto.getId())
        .setName(dto.getName())
        .setDescription(dto.getDescription())
        .setActive(dto.isActive())
        .setCron(dto.getCron())
        .setNodes(optional(dto.getNodes())
            .map(ApiBeanMapper::toAlertNodeApiMap)
            .orElse(null))
        .setTemplate(optional(dto.getTemplate())
            .map(ApiBeanMapper::toAlertTemplateApi)
            .orElse(null))
        .setTemplateProperties(dto.getTemplateProperties())
        .setLastTimestamp(new Date(dto.getLastTimestamp()))
        .setOwner(new UserApi()
            .setPrincipal(dto.getCreatedBy()))
        ;
  }

  public static AlertTemplateApi toAlertTemplateApi(final AlertTemplateDTO alertTemplateDTO) {
    return AlertTemplateMapper.INSTANCE.toApi(alertTemplateDTO);
  }

  private static Map<String, AlertNodeApi> toAlertNodeApiMap(
      final Map<String, AlertNode> nodes) {
    Map<String, AlertNodeApi> map = new HashMap<>(nodes.size());
    for (Map.Entry<String, AlertNode> e : nodes.entrySet()) {
      map.put(e.getKey(), toAlertNodeApi(e.getValue()));
    }
    return map;
  }

  private static AlertNodeApi toAlertNodeApi(final AlertNode dto) {
    return new AlertNodeApi()
        .setName(dto.getName())
        .setType(dto.getType())
        .setSubType(dto.getSubType())
        .setDependsOn(dto.getDependsOn())
        .setParams(dto.getParams())
        .setMetric(optional(dto.getMetric())
            .map(ApiBeanMapper::toApi)
            .map(m -> m // TODO suvodeep fix hack. The
                .setRollupThreshold(null)
                .setAggregationFunction(null)
                .setActive(null))
            .orElse(null))
        ;
  }

  public static Map<String, AlertNode> toAlertNodeMap(
      final Map<String, AlertNodeApi> nodes) {
    Map<String, AlertNode> map = new HashMap<>(nodes.size());
    for (Map.Entry<String, AlertNodeApi> e : nodes.entrySet()) {
      map.put(e.getKey(), toAlertNode(e.getValue()));
    }
    return map;
  }

  public static AlertNode toAlertNode(final AlertNodeApi api) {
    return new AlertNode()
        .setName(api.getName())
        .setType(api.getType())
        .setSubType(api.getSubType())
        .setDependsOn(api.getDependsOn())
        .setParams(api.getParams())
        .setMetric(optional(api.getMetric())
            .map(ApiBeanMapper::toMetricConfigDto)
            .orElse(null)
        )
        ;
  }

  public static DatasetConfigDTO toDatasetConfigDto(final DatasetApi api) {
    final DatasetConfigDTO dto = new DatasetConfigDTO();
    optional(api.getDataSource())
        .map(DataSourceApi::getName)
        .ifPresent(dto::setDataSource);
    dto.setDataset(api.getName());
    dto.setDisplayName(api.getName());
    optional(api.getDimensions()).ifPresent(dto::setDimensions);
    optional(api.getTimeColumn()).ifPresent(timeColumn -> {
      dto.setTimeColumn(timeColumn.getName());

      updateTimeGranularityOnDataset(dto, timeColumn);
      optional(timeColumn.getFormat()).ifPresent(dto::setTimeFormat);
      optional(timeColumn.getTimezone()).ifPresent(dto::setTimezone);
    });
    optional(api.getExpectedDelay())
        .map(TimeGranularity::fromDuration)
        .ifPresent(dto::setExpectedDelay);

    return dto;
  }

  private static void updateTimeGranularityOnDataset(final DatasetConfigDTO dto,
      final TimeColumnApi timeColumn) {
    TimeGranularity timeGranularity = TimeGranularity.fromDuration(timeColumn.getInterval());
    /*
     * TODO spyne fixme. this covers up the 86400 bug where 1_DAYS is different from 86400_SECONDS.
     */
    if (isDaily(timeGranularity)) {
      dto.setTimeDuration((int) timeGranularity.toDuration().toDays());
      dto.setTimeUnit(TimeUnit.DAYS);
    } else {
      dto.setTimeDuration((int) timeGranularity.toDuration().getSeconds());
      dto.setTimeUnit(TimeUnit.SECONDS);
    }
  }

  private static boolean isDaily(final TimeGranularity timeGranularity) {
    return timeGranularity.toDuration().getSeconds() % Duration.ofDays(1).getSeconds() == 0;
  }

  public static MetricConfigDTO toMetricConfigDto(final MetricApi api) {
    final MetricConfigDTO dto = new MetricConfigDTO();

    dto.setId(api.getId());
    dto
        .setName(api.getName())
        .setAlias(SpiUtils.constructMetricAlias(api.getDataset().getName(), api.getName()))
        .setDataset(optional(api.getDataset())
            .map(DatasetApi::getName)
            .orElse(null))
        .setRollupThreshold(api.getRollupThreshold())
        .setAggregationColumn(api.getAggregationColumn())
        .setDatatype(api.getDatatype())
        .setDefaultAggFunction(api.getAggregationFunction())
        // TODO suvodeep Revisit this: Assume false if active is not set.
        .setActive(optional(api.getActive()).orElse(false))
        .setViews(api.getViews())
        .setWhere(api.getWhere())
        .setDerivedMetricExpression(api.getDerivedMetricExpression());

    return dto;
  }

  private static AlertNodeApi toDetectionAlertNodeApi(final String detectorComponentName) {
    final String[] splitted = detectorComponentName.split(":");
    checkState(splitted.length == 2);

    return new AlertNodeApi()
        .setName(splitted[0])
        .setType(AlertNodeType.DETECTION)
        .setSubType(splitted[1]);
  }

  public static MetricApi toMetricApi(final String metricUrn) {
    final String[] parts = metricUrn.split(":");
    checkState(parts.length >= 3);
    return new MetricApi()
        .setId(Long.parseLong(parts[2]))
        .setUrn(metricUrn);
  }

  public static SubscriptionGroupApi toApi(final SubscriptionGroupDTO dto) {
    final List<AlertApi> alertApis = optional(dto.getProperties())
        .map(o1 -> o1.get("detectionConfigIds"))
        .map(l -> ((List<Number>) l).stream()
            .map(Number::longValue)
            .map(o -> new AlertApi().setId(o))
            .collect(Collectors.toList()))
        .orElse(null);

<<<<<<< HEAD
=======
    // TODO spyne This entire bean to be refactored, current optimistic conversion is a hack.
    final EmailSchemeApi emailSchemeApi = optional(dto.getAlertSchemes())
        .map(o -> o.get("emailScheme"))
        .map(o -> ((Map) o).get("recipients"))
        .map(m -> (Map) m)
        .map(m -> new EmailSchemeApi()
            .setTo(optional(m.get("to"))
                .map(l -> new ArrayList<>((List<String>) l))
                .orElse(null)
            )
            .setCc(optional(m.get("cc"))
                .map(l -> new ArrayList<>((List<String>) l))
                .orElse(null)
            )
            .setBcc(optional(m.get("bcc"))
                .map(l -> new ArrayList<>((List<String>) l))
                .orElse(null)
            ))
        .orElse(null);

    final WebhookSchemeApi webhookSchemeApi = optional(dto.getAlertSchemes())
        .map(o -> o.get("webhookScheme"))
        .map(m -> (Map) m)
        .map(m -> new WebhookSchemeApi()
            .setUrl(optional(m.get("url").toString())
                .orElse("")
            ))
        .orElse(null);
>>>>>>> 1c4aa5f1

    return new SubscriptionGroupApi()
        .setId(dto.getId())
        .setName(dto.getName())
        .setCron(dto.getCronExpression())
        .setApplication(new ApplicationApi()
            .setName(dto.getApplication()))
        .setAlerts(alertApis)
        .setNotificationSchemes(toApi(dto.getAlertSchemes()));
  }

  public static SubscriptionGroupDTO toSubscriptionGroupDTO(final SubscriptionGroupApi api) {
    final SubscriptionGroupDTO dto = new SubscriptionGroupDTO();
    dto.setId(api.getId());
    dto.setName(api.getName());
    dto.setActive(optional(api.getActive()).orElse(true));

    optional(api.getApplication())
        .map(ApplicationApi::getName)
        .ifPresent(dto::setApplication);

    // TODO spyne implement translation of alert schemes, suppressors etc.

    dto.setType(optional(api.getType()).orElse(DEFAULT_ALERTER_PIPELINE));
    dto.setProperties(buildProperties());

    final List<Long> alertIds = optional(api.getAlerts())
        .orElse(Collections.emptyList())
        .stream()
        .map(AlertApi::getId)
        .collect(Collectors.toList());

    dto.getProperties().put("detectionConfigIds", alertIds);
    dto.setCronExpression(api.getCron());

    if (api.getNotificationSchemes() != null) {
      dto.setAlertSchemes(toNotificationSchemeDto(api.getNotificationSchemes()));
    }

    dto.setVectorClocks(toVectorClocks(alertIds));
    dto.setAlertSuppressors(toAlertSuppressors(api.getAlertSuppressors()));
    return dto;
  }

  private static Map<String, Object> buildProperties() {
    Map<String, Object> properties = new HashMap<>();
    properties.put(PROP_CLASS_NAME, DEFAULT_ALERTER_PIPELINE_CLASS_NAME);
    return properties;
  }

  private static Map<Long, Long> toVectorClocks(List<Long> detectionIds) {
    long currentTimestamp = 0L;
    Map<Long, Long> vectorClocks = new HashMap<>();
    for (long detectionConfigId : detectionIds) {
      vectorClocks.put(detectionConfigId, currentTimestamp);
    }
    return vectorClocks;
  }

<<<<<<< HEAD
  public static NotificationSchemesDto toNotificationSchemeDto(
      final NotificationSchemesApi notificationSchemesApi) {
    return NotificationSchemeMapper.INSTANCE.toDto(notificationSchemesApi);
  }

  public static NotificationSchemesApi toApi(
      NotificationSchemesDto notificationSchemesDto) {
    return NotificationSchemeMapper.INSTANCE.toApi(notificationSchemesDto);
=======
  public static Map<String, Object> toAlertSchemes(
      final NotificationSchemesApi notificationSchemes) {
    final EmailSchemeApi email = notificationSchemes.getEmail();
    Map<String, Object> alertSchemes = new HashMap<>();
    Map<String, Object> emailNotificationInfo = new HashMap<>();
    Map<String, Object> recipientsInfo = ImmutableMap.of(
        "to", optional(email.getTo()).orElse(Collections.emptyList()),
        "cc", optional(email.getCc()).orElse(Collections.emptyList()),
        "bcc", optional(email.getBcc()).orElse(Collections.emptyList())
    );
    emailNotificationInfo.put("recipients", recipientsInfo);
    emailNotificationInfo.put(PROP_CLASS_NAME, DEFAULT_ALERT_SCHEME_CLASS_NAME);
    alertSchemes.put("emailScheme", emailNotificationInfo);

    final WebhookSchemeApi webhook = notificationSchemes.getWebhook();
    Map<String, Object> webhookInfo = ImmutableMap.of(
        "url", optional(webhook.getUrl()).orElse(""),
        PROP_CLASS_NAME, WEBHOOK_ALERT_SCHEME_CLASS_NAME
    );
    alertSchemes.put("webhookScheme", webhookInfo);

    return alertSchemes;
>>>>>>> 1c4aa5f1
  }

  @SuppressWarnings("unchecked")
  public static Map<String, Object> toAlertSuppressors(
      final TimeWindowSuppressorApi timeWindowSuppressorApi) {
    Map<String, Object> alertSuppressors = new HashMap<>();
    if (timeWindowSuppressorApi != null) {
      alertSuppressors = new ObjectMapper().convertValue(timeWindowSuppressorApi, Map.class);
    }
    //alertSuppressors.put(PROP_CLASS_NAME, DEFAULT_ALERT_SUPPRESSOR);
    return alertSuppressors;
  }

  public static AnomalyApi toApi(final MergedAnomalyResultDTO dto) {
    AnomalyApi anomalyApi = new AnomalyApi()
        .setId(dto.getId())
        .setStartTime(new Date(dto.getStartTime()))
        .setEndTime(new Date(dto.getEndTime()))
        .setCreated(new Date(dto.getCreatedTime()))
        .setAvgCurrentVal(dto.getAvgCurrentVal())
        .setAvgBaselineVal(dto.getAvgBaselineVal())
        .setScore(dto.getScore())
        .setWeight(dto.getWeight())
        .setImpactToGlobal(dto.getImpactToGlobal())
        .setSourceType(dto.getAnomalyResultSource())
        .setNotified(dto.isNotified())
        .setMessage(dto.getMessage());
    if (dto.getMetricUrn() != null) {
      anomalyApi
          .setMetric(toMetricApi(dto.getMetricUrn())
              .setName(dto.getMetric())
              .setDataset(new DatasetApi()
                  .setName(dto.getCollection())
              )
          );
    }
    anomalyApi.setAlert(new AlertApi()
        .setId(dto.getDetectionConfigId())
    )
        .setAlertNode(optional(dto.getProperties())
            .map(p -> p.get("detectorComponentName"))
            .map(ApiBeanMapper::toDetectionAlertNodeApi)
            .orElse(null))
        .setFeedback(optional(dto.getFeedback())
            .map(ApiBeanMapper::toApi)
            .orElse(null));
    return anomalyApi;
  }

  private static AnomalyFeedbackApi toApi(final AnomalyFeedback feedbackDto) {
    return new AnomalyFeedbackApi()
        .setComment(feedbackDto.getComment())
        .setType(feedbackDto.getFeedbackType());
  }

  public static AlertTemplateDTO toAlertTemplateDto(final AlertTemplateApi api) {
    return AlertTemplateMapper.INSTANCE.toBean(api);
  }

  public static TaskDTO toTaskDto(TaskApi api) {
    return TaskMapper.INSTANCE.toDto(api);
  }

  public static TaskApi toApi(TaskDTO dto) {
    return TaskMapper.INSTANCE.toApi(dto);
  }

  public static EventApi toApi(final EventDTO dto) {
    return EventMapper.INSTANCE.toApi(dto);
  }

  public static EventDTO toEventDto(final EventApi api) {
    return EventMapper.INSTANCE.toDto(api);
  }
}<|MERGE_RESOLUTION|>--- conflicted
+++ resolved
@@ -21,11 +21,8 @@
 import org.apache.pinot.thirdeye.spi.api.DataSourceApi;
 import org.apache.pinot.thirdeye.spi.api.DataSourceMetaApi;
 import org.apache.pinot.thirdeye.spi.api.DatasetApi;
-<<<<<<< HEAD
-=======
 import org.apache.pinot.thirdeye.spi.api.EmailSchemeApi;
 import org.apache.pinot.thirdeye.spi.api.EventApi;
->>>>>>> 1c4aa5f1
 import org.apache.pinot.thirdeye.spi.api.MetricApi;
 import org.apache.pinot.thirdeye.spi.api.NotificationSchemesApi;
 import org.apache.pinot.thirdeye.spi.api.SubscriptionGroupApi;
@@ -319,38 +316,6 @@
             .collect(Collectors.toList()))
         .orElse(null);
 
-<<<<<<< HEAD
-=======
-    // TODO spyne This entire bean to be refactored, current optimistic conversion is a hack.
-    final EmailSchemeApi emailSchemeApi = optional(dto.getAlertSchemes())
-        .map(o -> o.get("emailScheme"))
-        .map(o -> ((Map) o).get("recipients"))
-        .map(m -> (Map) m)
-        .map(m -> new EmailSchemeApi()
-            .setTo(optional(m.get("to"))
-                .map(l -> new ArrayList<>((List<String>) l))
-                .orElse(null)
-            )
-            .setCc(optional(m.get("cc"))
-                .map(l -> new ArrayList<>((List<String>) l))
-                .orElse(null)
-            )
-            .setBcc(optional(m.get("bcc"))
-                .map(l -> new ArrayList<>((List<String>) l))
-                .orElse(null)
-            ))
-        .orElse(null);
-
-    final WebhookSchemeApi webhookSchemeApi = optional(dto.getAlertSchemes())
-        .map(o -> o.get("webhookScheme"))
-        .map(m -> (Map) m)
-        .map(m -> new WebhookSchemeApi()
-            .setUrl(optional(m.get("url").toString())
-                .orElse("")
-            ))
-        .orElse(null);
->>>>>>> 1c4aa5f1
-
     return new SubscriptionGroupApi()
         .setId(dto.getId())
         .setName(dto.getName())
@@ -409,7 +374,6 @@
     return vectorClocks;
   }
 
-<<<<<<< HEAD
   public static NotificationSchemesDto toNotificationSchemeDto(
       final NotificationSchemesApi notificationSchemesApi) {
     return NotificationSchemeMapper.INSTANCE.toDto(notificationSchemesApi);
@@ -418,30 +382,7 @@
   public static NotificationSchemesApi toApi(
       NotificationSchemesDto notificationSchemesDto) {
     return NotificationSchemeMapper.INSTANCE.toApi(notificationSchemesDto);
-=======
-  public static Map<String, Object> toAlertSchemes(
-      final NotificationSchemesApi notificationSchemes) {
-    final EmailSchemeApi email = notificationSchemes.getEmail();
-    Map<String, Object> alertSchemes = new HashMap<>();
-    Map<String, Object> emailNotificationInfo = new HashMap<>();
-    Map<String, Object> recipientsInfo = ImmutableMap.of(
-        "to", optional(email.getTo()).orElse(Collections.emptyList()),
-        "cc", optional(email.getCc()).orElse(Collections.emptyList()),
-        "bcc", optional(email.getBcc()).orElse(Collections.emptyList())
-    );
-    emailNotificationInfo.put("recipients", recipientsInfo);
-    emailNotificationInfo.put(PROP_CLASS_NAME, DEFAULT_ALERT_SCHEME_CLASS_NAME);
-    alertSchemes.put("emailScheme", emailNotificationInfo);
-
-    final WebhookSchemeApi webhook = notificationSchemes.getWebhook();
-    Map<String, Object> webhookInfo = ImmutableMap.of(
-        "url", optional(webhook.getUrl()).orElse(""),
-        PROP_CLASS_NAME, WEBHOOK_ALERT_SCHEME_CLASS_NAME
-    );
-    alertSchemes.put("webhookScheme", webhookInfo);
-
-    return alertSchemes;
->>>>>>> 1c4aa5f1
+
   }
 
   @SuppressWarnings("unchecked")
