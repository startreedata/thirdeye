--- conflicted
+++ resolved
@@ -21,11 +21,6 @@
 
 import static org.apache.pinot.thirdeye.spi.util.SpiUtils.optional;
 
-<<<<<<< HEAD
-import com.fasterxml.jackson.annotation.JsonIgnoreProperties;
-import com.fasterxml.jackson.annotation.JsonInclude;
-=======
->>>>>>> 862b3e12
 import com.google.common.collect.Multimap;
 import java.io.File;
 import java.io.IOException;
@@ -518,409 +513,4 @@
     }
     return Collections.emptyList();
   }
-<<<<<<< HEAD
-
-  @JsonInclude(JsonInclude.Include.NON_NULL)
-  @JsonIgnoreProperties(ignoreUnknown = true)
-  public static class AnomalyReportEntity {
-
-    String metric;
-    String startDateTime;
-    String lift; // percentage change
-    boolean positiveLift;
-    boolean positiveWoWLift;
-    boolean positiveWo2WLift;
-    boolean positiveWo3WLift;
-    boolean positiveWo4WLift;
-    String wowValue;
-    String wowLift;
-    String wo2wValue;
-    String wo2wLift;
-    String wo3wValue;
-    String wo3wLift;
-    String wo4wValue;
-    String wo4wLift;
-    String feedback;
-    String anomalyId;
-    String anomalyURL;
-    String currentVal; // avg current val
-    String baselineVal; // avg baseline val
-    List<String> dimensions;
-    String swi;
-    String function;
-    String funcDescription;
-    String duration;
-    String startTime;
-    String endTime;
-    String timezone;
-    String issueType;
-    String score;
-    Double weight;
-    String groupKey;
-    String entityName;
-    String anomalyType;
-    String properties;
-    String metricUrn;
-
-    public AnomalyReportEntity(String anomalyId, String anomalyURL, String baselineVal,
-        String currentVal, String lift,
-        boolean positiveLift, Double swi, List<String> dimensions, String duration, String feedback,
-        String function,
-        String funcDescription, String metric, String startTime, String endTime, String timezone,
-        String issueType,
-        String anomalyType, String properties, String metricUrn) {
-      this.anomalyId = anomalyId;
-      this.anomalyURL = anomalyURL;
-      this.baselineVal = baselineVal;
-      this.currentVal = currentVal;
-      this.dimensions = dimensions;
-      this.duration = duration;
-      this.feedback = feedback;
-      this.function = function;
-      this.funcDescription = funcDescription;
-      this.swi = "";
-      if (swi != null) {
-        this.swi = String.format(PERCENTAGE_FORMAT, swi * 100);
-      }
-      if (baselineVal.equals("-")) {
-        this.lift = "";
-      } else {
-        this.lift = lift;
-      }
-      this.positiveLift = positiveLift;
-      this.metric = metric;
-      this.startDateTime = startTime;
-      this.endTime = endTime;
-      this.timezone = timezone;
-      this.issueType = issueType;
-      this.anomalyType = anomalyType;
-      this.properties = properties;
-      this.metricUrn = metricUrn;
-    }
-
-    public void setSeasonalValues(CompareMode compareMode, double seasonalValue, double current) {
-      double lift = BaseNotificationContent.getLift(current, seasonalValue);
-      switch (compareMode) {
-        case Wo4W:
-          this.wo4wValue = String.format(RAW_VALUE_FORMAT, seasonalValue);
-          this.wo4wLift = String.format(PERCENTAGE_FORMAT, lift);
-          this.positiveWo4WLift = getLiftDirection(lift);
-          break;
-        case Wo3W:
-          this.wo3wValue = String.format(RAW_VALUE_FORMAT, seasonalValue);
-          this.wo3wLift = String.format(PERCENTAGE_FORMAT, lift * 100);
-          this.positiveWo3WLift = getLiftDirection(lift);
-          break;
-        case Wo2W:
-          this.wo2wValue = String.format(RAW_VALUE_FORMAT, seasonalValue);
-          this.wo2wLift = String.format(PERCENTAGE_FORMAT, lift * 100);
-          this.positiveWo2WLift = getLiftDirection(lift);
-          break;
-        case WoW:
-          this.wowValue = String.format(RAW_VALUE_FORMAT, seasonalValue);
-          this.wowLift = String.format(PERCENTAGE_FORMAT, lift * 100);
-          this.positiveWoWLift = getLiftDirection(lift);
-          break;
-        default:
-      }
-    }
-
-    public String getBaselineVal() {
-      return baselineVal;
-    }
-
-    public void setBaselineVal(String baselineVal) {
-      this.baselineVal = baselineVal;
-    }
-
-    public String getCurrentVal() {
-      return currentVal;
-    }
-
-    public void setCurrentVal(String currentVal) {
-      this.currentVal = currentVal;
-    }
-
-    public String getSwi() {
-      return swi;
-    }
-
-    public void setSwi(String swi) {
-      this.swi = swi;
-    }
-
-    public List<String> getDimensions() {
-      return dimensions;
-    }
-
-    public void setDimensions(List<String> dimensions) {
-      this.dimensions = dimensions;
-    }
-
-    public String getDuration() {
-      return duration;
-    }
-
-    public void setDuration(String duration) {
-      this.duration = duration;
-    }
-
-    public String getFunction() {
-      return function;
-    }
-
-    public void setFunction(String function) {
-      this.function = function;
-    }
-
-    public String getFuncDescription() {
-      return funcDescription;
-    }
-
-    public void setFuncDescription(String funcDescription) {
-      this.funcDescription = funcDescription;
-    }
-
-    public String getAnomalyId() {
-      return anomalyId;
-    }
-
-    public void setAnomalyId(String anomalyId) {
-      this.anomalyId = anomalyId;
-    }
-
-    public String getFeedback() {
-      return feedback;
-    }
-
-    public void setFeedback(String feedback) {
-      this.feedback = feedback;
-    }
-
-    public String getLift() {
-      return lift;
-    }
-
-    public void setLift(String lift) {
-      this.lift = lift;
-    }
-
-    public boolean isPositiveLift() {
-      return positiveLift;
-    }
-
-    public void setPositiveLift(boolean positiveLift) {
-      this.positiveLift = positiveLift;
-    }
-
-    public String getMetric() {
-      return metric;
-    }
-
-    public void setMetric(String metric) {
-      this.metric = metric;
-    }
-
-    public String getStartDateTime() {
-      return startDateTime;
-    }
-
-    public void setStartDateTime(String startDateTime) {
-      this.startDateTime = startDateTime;
-    }
-
-    public String getAnomalyURL() {
-      return anomalyURL;
-    }
-
-    public void setAnomalyURL(String anomalyURL) {
-      this.anomalyURL = anomalyURL;
-    }
-
-    public String getStartTime() {
-      return startTime;
-    }
-
-    public void setStartTime(String startTime) {
-      this.startTime = startTime;
-    }
-
-    public String getEndTime() {
-      return endTime;
-    }
-
-    public void setEndTime(String endTime) {
-      this.endTime = endTime;
-    }
-
-    public String getTimezone() {
-      return timezone;
-    }
-
-    public void setTimezone(String timezone) {
-      this.timezone = timezone;
-    }
-
-    public String getIssueType() {
-      return issueType;
-    }
-
-    public void setIssueType(String issueType) {
-      this.issueType = issueType;
-    }
-
-    public String getAnomalyType() {
-      return anomalyType;
-    }
-
-    public void setAnomalyType(String anomalyType) {
-      this.anomalyType = anomalyType;
-    }
-
-    public String getProperties() {
-      return properties;
-    }
-
-    public void setProperties(String properties) {
-      this.properties = properties;
-    }
-
-    public Double getWeight() {
-      return weight;
-    }
-
-    public void setWeight(Double weight) {
-      this.weight = weight;
-    }
-
-    public String getScore() {
-      return score;
-    }
-
-    public void setScore(String score) {
-      this.score = score;
-    }
-
-    public String getEntityName() {
-      return entityName;
-    }
-
-    public void setEntityName(String entityName) {
-      this.entityName = entityName;
-    }
-
-    public String getGroupKey() {
-      return groupKey;
-    }
-
-    public void setGroupKey(String groupKey) {
-      this.groupKey = groupKey;
-    }
-
-    public boolean isPositiveWoWLift() {
-      return positiveWoWLift;
-    }
-
-    public void setPositiveWoWLift(boolean positiveWoWLift) {
-      this.positiveWoWLift = positiveWoWLift;
-    }
-
-    public boolean isPositiveWo2WLift() {
-      return positiveWo2WLift;
-    }
-
-    public void setPositiveWo2WLift(boolean positiveWo2WLift) {
-      this.positiveWo2WLift = positiveWo2WLift;
-    }
-
-    public boolean isPositiveWo3WLift() {
-      return positiveWo3WLift;
-    }
-
-    public void setPositiveWo3WLift(boolean positiveWo3WLift) {
-      this.positiveWo3WLift = positiveWo3WLift;
-    }
-
-    public boolean isPositiveWo4WLift() {
-      return positiveWo4WLift;
-    }
-
-    public void setPositiveWo4WLift(boolean positiveWo4WLift) {
-      this.positiveWo4WLift = positiveWo4WLift;
-    }
-
-    public String getWowValue() {
-      return wowValue;
-    }
-
-    public void setWowValue(String wowValue) {
-      this.wowValue = wowValue;
-    }
-
-    public String getWowLift() {
-      return wowLift;
-    }
-
-    public void setWowLift(String wowLift) {
-      this.wowLift = wowLift;
-    }
-
-    public String getWo2wValue() {
-      return wo2wValue;
-    }
-
-    public void setWo2wValue(String wo2wValue) {
-      this.wo2wValue = wo2wValue;
-    }
-
-    public String getWo2wLift() {
-      return wo2wLift;
-    }
-
-    public void setWo2wLift(String wo2wLift) {
-      this.wo2wLift = wo2wLift;
-    }
-
-    public String getWo3wValue() {
-      return wo3wValue;
-    }
-
-    public void setWo3wValue(String wo3wValue) {
-      this.wo3wValue = wo3wValue;
-    }
-
-    public String getWo3wLift() {
-      return wo3wLift;
-    }
-
-    public void setWo3wLift(String wo3wLift) {
-      this.wo3wLift = wo3wLift;
-    }
-
-    public String getWo4wValue() {
-      return wo4wValue;
-    }
-
-    public void setWo4wValue(String wo4wValue) {
-      this.wo4wValue = wo4wValue;
-    }
-
-    public String getWo4wLift() {
-      return wo4wLift;
-    }
-
-    public void setWo4wLift(String wo4wLift) {
-      this.wo4wLift = wo4wLift;
-    }
-
-    public String getMetricUrn() {
-      return metricUrn;
-    }
-
-    public void setMetricUrn(String metricUrn) {
-      this.metricUrn = metricUrn;
-    }
-  }
-=======
->>>>>>> 862b3e12
 }