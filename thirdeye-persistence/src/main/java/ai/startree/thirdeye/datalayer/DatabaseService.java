/*
 * Copyright 2022 StarTree Inc
 *
 * Licensed under the StarTree Community License (the "License"); you may not use
 * this file except in compliance with the License. You may obtain a copy of the
 * License at http://www.startree.ai/legal/startree-community-license
 *
 * Unless required by applicable law or agreed to in writing, software distributed under the
 * License is distributed on an "AS IS" BASIS, WITHOUT * WARRANTIES OF ANY KIND,
 * either express or implied.
 * See the License for the specific language governing permissions and limitations under
 * the License.
 */
package ai.startree.thirdeye.datalayer;

import ai.startree.thirdeye.datalayer.entity.AbstractEntity;
import ai.startree.thirdeye.datalayer.entity.AbstractIndexEntity;
import ai.startree.thirdeye.datalayer.util.GenericResultSetMapper;
import ai.startree.thirdeye.datalayer.util.SqlQueryBuilder;
import ai.startree.thirdeye.spi.datalayer.Predicate;
import com.codahale.metrics.Counter;
import com.codahale.metrics.Histogram;
import com.codahale.metrics.MetricRegistry;
import com.google.inject.Inject;
import com.google.inject.Singleton;
import java.sql.Connection;
import java.sql.PreparedStatement;
import java.sql.ResultSet;
import java.util.List;
import java.util.Map;

@Singleton
public class DatabaseService {

  private final SqlQueryBuilder sqlQueryBuilder;
  private final GenericResultSetMapper genericResultSetMapper;
  private final Counter dbReadCallCounter;
  private final Counter dbWriteCallCounter;
  private final Histogram dbReadDuration;
  private final Histogram dbWriteDuration;

  @Inject
  public DatabaseService(final SqlQueryBuilder sqlQueryBuilder,
      final GenericResultSetMapper genericResultSetMapper,
      final MetricRegistry metricRegistry) {
    this.sqlQueryBuilder = sqlQueryBuilder;
    this.genericResultSetMapper = genericResultSetMapper;

    dbReadCallCounter = metricRegistry.counter("dbReadCallCounter");
    dbWriteDuration = metricRegistry.histogram("dbWriteDuration");
    dbWriteCallCounter = metricRegistry.counter("dbWriteCallCounter");
    dbReadDuration = metricRegistry.histogram("dbReadDuration");
  }


  public <E extends AbstractEntity> E find(final Long id, final Class<E> clazz, final Connection connection)
      throws Exception {
    return findAll(Predicate.EQ(getIdColumnName(clazz), id), null, null, clazz, connection)
        .stream().findFirst().orElse(null);
  }

  public <E extends AbstractEntity> List<E> findAll(final Predicate predicate, final Long limit, final Long offset, final Class<E> clazz, final Connection connection)
      throws Exception {
    final long tStart = System.nanoTime();
    try {
      try (final PreparedStatement selectStatement = sqlQueryBuilder
          .createFindByParamsStatementWithLimit(connection,
              clazz,
              predicate,
              limit,
              offset)) {
        try (final ResultSet resultSet = selectStatement.executeQuery()) {
          return genericResultSetMapper.mapAll(resultSet, clazz);
        }
      }
    } finally {
      dbReadCallCounter.inc();
      dbReadDuration.update(System.nanoTime() - tStart);
    }
  }

  public <E extends AbstractEntity> Long save(final E entity, final Connection connection)
      throws Exception {
    final long tStart = System.nanoTime();
    try {
      try (final PreparedStatement baseTableInsertStmt = sqlQueryBuilder
          .createInsertStatement(connection, entity)) {
        final int affectedRows = baseTableInsertStmt.executeUpdate();
        if (affectedRows == 1) {
          try (final ResultSet generatedKeys = baseTableInsertStmt.getGeneratedKeys()) {
            if (generatedKeys.next()) {
              return generatedKeys.getLong(1);
            } else {
              return entity.getId();
            }
          }
        }
      }
      return null;
    } finally {
      dbWriteCallCounter.inc();
      dbWriteDuration.update(System.nanoTime() - tStart);
    }
  }


  public <E extends AbstractEntity> Integer update(final E entity, final Predicate predicate, final Connection connection)
      throws Exception {
    final E dbEntity = (E) find(entity.getId(), entity.getClass(), connection);
    final Predicate finalPredicate;
    final String idCol = getIdColumnName(entity.getClass());
    if(predicate == null) {
      finalPredicate = Predicate.EQ(idCol, entity.getId());
    } else {
      finalPredicate = Predicate.AND(predicate, Predicate.EQ(idCol, entity.getId()));
    }
    if(dbEntity != null) {
      final long tStart = System.nanoTime();
      entity.setCreateTime(dbEntity.getCreateTime());
      try {
        try (final PreparedStatement baseTableInsertStmt = sqlQueryBuilder
            .createUpdateStatement(connection, entity, null, finalPredicate)) {
          return baseTableInsertStmt.executeUpdate();
        }
      } finally {
        dbWriteCallCounter.inc();
        dbWriteDuration.update(System.nanoTime() - tStart);
      }
    }
    return 0;
  }

  public <E extends AbstractEntity> String getIdColumnName(final Class<E> clazz) {
    return AbstractIndexEntity.class.isAssignableFrom(clazz) ? "baseId" : "id";
  }

  public Integer delete(final Predicate predicate,
      final Class<? extends AbstractEntity> entityClass, final Connection connection)
      throws Exception {
    final long tStart = System.nanoTime();
    try {
      try (final PreparedStatement baseTableDeleteStatement = sqlQueryBuilder
          .createDeleteStatement(connection, entityClass, predicate)) {
        return baseTableDeleteStatement.executeUpdate();
      }
    } finally {
      dbWriteCallCounter.inc();
      dbWriteDuration.update(System.nanoTime() - tStart);
    }
  }

<<<<<<< HEAD
  public <E extends AbstractEntity> Long count(final Predicate predicate, final Class<E> clazz, final Connection connection)
      throws Exception {
=======
  public <E extends AbstractEntity> Long count(Predicate predicate, Class<E> clazz) {
>>>>>>> 862501dc
    final long tStart = System.nanoTime();
    try {
      try (final PreparedStatement selectStatement = sqlQueryBuilder
          .createCountStatement(connection,
              predicate,
              clazz)) {
        try (final ResultSet resultSet = selectStatement.executeQuery()) {
          if (resultSet.next()) {
            return resultSet.getLong(1);
          }
        }
      }
      return -1L;
    } finally {
      dbReadCallCounter.inc();
      dbReadDuration.update(System.nanoTime() - tStart);
    }
  }

  public <E extends AbstractEntity> List<E> runSQL(
      final String parameterizedSQL,
      final Map<String, Object> parameterMap,
<<<<<<< HEAD
      final Class<E> indexClass,
      final Connection connection) throws Exception {
=======
      final Class<E> clazz) {
>>>>>>> 862501dc
    final long tStart = System.nanoTime();
    try {
        try (final PreparedStatement findMatchingIdsStatement = sqlQueryBuilder
            .createStatementFromSQL(connection,
                parameterizedSQL,
                parameterMap,
                clazz)) {
          try (final ResultSet rs = findMatchingIdsStatement.executeQuery()) {
            return genericResultSetMapper.mapAll(rs, clazz);
          }
        }
    } finally {
      dbReadCallCounter.inc();
      dbReadDuration.update(System.nanoTime() - tStart);
    }
  }

}<|MERGE_RESOLUTION|>--- conflicted
+++ resolved
@@ -149,12 +149,8 @@
     }
   }
 
-<<<<<<< HEAD
   public <E extends AbstractEntity> Long count(final Predicate predicate, final Class<E> clazz, final Connection connection)
       throws Exception {
-=======
-  public <E extends AbstractEntity> Long count(Predicate predicate, Class<E> clazz) {
->>>>>>> 862501dc
     final long tStart = System.nanoTime();
     try {
       try (final PreparedStatement selectStatement = sqlQueryBuilder
@@ -177,12 +173,8 @@
   public <E extends AbstractEntity> List<E> runSQL(
       final String parameterizedSQL,
       final Map<String, Object> parameterMap,
-<<<<<<< HEAD
-      final Class<E> indexClass,
+      final Class<E> clazz,
       final Connection connection) throws Exception {
-=======
-      final Class<E> clazz) {
->>>>>>> 862501dc
     final long tStart = System.nanoTime();
     try {
         try (final PreparedStatement findMatchingIdsStatement = sqlQueryBuilder
