/*
 * Copyright 2023 StarTree Inc
 *
 * Licensed under the StarTree Community License (the "License"); you may not use
 * this file except in compliance with the License. You may obtain a copy of the
 * License at http://www.startree.ai/legal/startree-community-license
 *
 * Unless required by applicable law or agreed to in writing, software distributed under the
 * License is distributed on an "AS IS" BASIS, WITHOUT * WARRANTIES OF ANY KIND,
 * either express or implied.
 * See the License for the specific language governing permissions and limitations under
 * the License.
 */
package ai.startree.thirdeye.datalayer.bao;

import static ai.startree.thirdeye.spi.util.SpiUtils.optional;
import static com.google.common.base.Preconditions.checkArgument;

import ai.startree.thirdeye.datalayer.dao.GenericPojoDao;
import ai.startree.thirdeye.spi.datalayer.AnomalyFilter;
import ai.startree.thirdeye.spi.datalayer.DaoFilter;
import ai.startree.thirdeye.spi.datalayer.Predicate;
import ai.startree.thirdeye.spi.datalayer.bao.AnomalyManager;
import ai.startree.thirdeye.spi.datalayer.dto.AnomalyDTO;
import ai.startree.thirdeye.spi.datalayer.dto.AnomalyFeedbackDTO;
import com.google.common.base.Preconditions;
import com.google.common.util.concurrent.ThreadFactoryBuilder;
import com.google.inject.Inject;
import com.google.inject.Singleton;
import java.sql.Timestamp;
import java.util.ArrayList;
import java.util.Collections;
import java.util.HashSet;
import java.util.List;
import java.util.Map;
import java.util.Objects;
import java.util.Set;
import java.util.concurrent.ExecutionException;
import java.util.concurrent.ExecutorService;
import java.util.concurrent.Executors;
import java.util.concurrent.Future;
import java.util.concurrent.TimeUnit;
import java.util.concurrent.TimeoutException;
import java.util.function.Function;
import java.util.stream.Collectors;
import org.apache.commons.collections4.CollectionUtils;
import org.joda.time.base.AbstractInterval;
import org.slf4j.Logger;
import org.slf4j.LoggerFactory;

@Singleton
public class AnomalyManagerImpl extends AbstractManagerImpl<AnomalyDTO>
    implements AnomalyManager {

  private static final Logger LOG = LoggerFactory.getLogger(AnomalyManagerImpl.class);

  // TODO inject as dependency
  private static final ExecutorService EXECUTOR_SERVICE = Executors.newFixedThreadPool(10,
      new ThreadFactoryBuilder().setNameFormat("anomaly-manager-%d").build());

  @Inject
  public AnomalyManagerImpl(final GenericPojoDao genericPojoDao) {
    super(AnomalyDTO.class, genericPojoDao);
  }

  @Override
  public Long save(final AnomalyDTO anomalyDTO) {
    if (anomalyDTO.getId() != null) {
      update(anomalyDTO);
      return anomalyDTO.getId();
    }
    return saveAnomaly(anomalyDTO, new HashSet<>());
  }

  @Override
  public int update(final AnomalyDTO anomalyDTO) {
    if (anomalyDTO.getId() == null) {
      final Long id = save(anomalyDTO);
      if (id > 0) {
        return 1;
      } else {
        return 0;
      }
    } else {
      return updateAnomaly(anomalyDTO, new HashSet<>());
    }
  }

  private Long saveAnomaly(final AnomalyDTO anomalyDTO,
      final Set<AnomalyDTO> visitedAnomalies) {
    Preconditions.checkNotNull(anomalyDTO);
    Preconditions.checkNotNull(visitedAnomalies);

    visitedAnomalies.add(anomalyDTO);

    if (anomalyDTO.getId() != null) {
      updateAnomaly(anomalyDTO, visitedAnomalies);
      return anomalyDTO.getId();
    }

    final AnomalyDTO mergeAnomalyBean = convertMergeAnomalyDTO2Bean(
        anomalyDTO);
    final Set<Long> childAnomalyIds = saveChildAnomalies(anomalyDTO, visitedAnomalies);
    mergeAnomalyBean.setChildIds(childAnomalyIds);

    final Long id = genericPojoDao.create(mergeAnomalyBean);
    if (id == null) {
      LOG.error("Failed to store anomaly: {}", anomalyDTO);
    }

    anomalyDTO.setId(id);
    return id;
  }

  private int updateAnomaly(final AnomalyDTO anomalyDTO,
      final Set<AnomalyDTO> visitedAnomalies) {
    checkArgument(anomalyDTO.getId() != null,
        "Anomaly id is null. Anomaly id should not be null for an update");

    visitedAnomalies.add(anomalyDTO);

    final AnomalyDTO mergeAnomalyBean = convertMergeAnomalyDTO2Bean(
        anomalyDTO);
    final Set<Long> childAnomalyIds = saveChildAnomalies(anomalyDTO, visitedAnomalies);
    mergeAnomalyBean.setChildIds(childAnomalyIds);

    return genericPojoDao.update(mergeAnomalyBean);
  }

  private Set<Long> saveChildAnomalies(final AnomalyDTO parentAnomaly,
      final Set<AnomalyDTO> visitedAnomalies) {
    final Set<Long> childIds = new HashSet<>();
    final Set<AnomalyDTO> childAnomalies = parentAnomaly.getChildren();
    if (childAnomalies == null || childAnomalies.isEmpty()) {
      // No child anomalies to save
      return childIds;
    }

    for (final AnomalyDTO child : childAnomalies) {
      if (child.getId() == null) {
        // Prevent cycles
        if (visitedAnomalies.contains(child)) {
          throw new IllegalArgumentException("Loop detected! Child anomaly referencing ancestor");
        }
      }
      child.setAuth(parentAnomaly.getAuth());
      child.setChild(true);
      childIds.add(saveAnomaly(child, visitedAnomalies));
    }

    return childIds;
  }

  @Override
  public AnomalyDTO findById(final Long id) {
    final AnomalyDTO anomaly = genericPojoDao.get(id, AnomalyDTO.class);
    if (anomaly == null) {
      return null;
    }
    return decorate(anomaly, new HashSet<>());
  }

  @Override
  public List<AnomalyDTO> findByIds(final List<Long> idList) {
    final List<AnomalyDTO> mergedAnomalyResultBeanList =
        genericPojoDao.get(idList, AnomalyDTO.class);
    if (CollectionUtils.isNotEmpty(mergedAnomalyResultBeanList)) {
      return decorate(mergedAnomalyResultBeanList);
    } else {
      return Collections.emptyList();
    }
  }

  @Override
  public List<AnomalyDTO> findAll() {
    final List<AnomalyDTO> anomalies = super.findAll();
    return decorateWithFeedback(anomalies);
  }

  @Override
  public List<AnomalyDTO> filter(final DaoFilter daoFilter) {
    final List<AnomalyDTO> anomalies = super.filter(daoFilter);
    // FIXME CYRIL this filter is only decorating with feedback - while some others decorate with feedback and children
    return decorateWithFeedback(anomalies);
  }


  @Override
  public List<AnomalyDTO> findByPredicate(final Predicate predicate) {
    final List<AnomalyDTO> beanList = new ArrayList<>(super.findByPredicate(predicate));
    return decorate(beanList);
  }

  @Override
  public List<AnomalyDTO> filter(final AnomalyFilter af) {
    final Predicate predicate = toPredicate(af);
    final List<AnomalyDTO> list = super.filter(new DaoFilter().setPredicate(predicate));
    return decorate(list);
  }


  @Override
  public List<AnomalyDTO> findParentAnomaliesWithFeedback(final Predicate predicate) {
    Predicate finalPredicate = toPredicate(
        new AnomalyFilter().setHasFeedback(true).setIsChild(false));
    if (predicate != null) {
      finalPredicate = Predicate.AND(predicate, predicate);
    }
    return findByPredicate(finalPredicate).stream()
        .map(anomaly -> decorate(anomaly, new HashSet<>()))
        .collect(Collectors.toList());
  }

  @Override
  public void updateAnomalyFeedback(final AnomalyDTO entity) {
    final AnomalyFeedbackDTO feedbackDTO = (AnomalyFeedbackDTO) entity.getFeedback();
    if (feedbackDTO != null) {
      if (feedbackDTO.getId() == null) {
        feedbackDTO.setCreatedBy(feedbackDTO.getUpdatedBy());
        final Long feedbackId = genericPojoDao.create(feedbackDTO);
        feedbackDTO.setId(feedbackId);
      } else {
        final AnomalyFeedbackDTO existingFeedback = genericPojoDao
            .get(feedbackDTO.getId(), AnomalyFeedbackDTO.class);
        existingFeedback
            .setFeedbackType(feedbackDTO.getFeedbackType())
            .setComment(feedbackDTO.getComment())
            .setCause(feedbackDTO.getCause())
            .setUpdatedBy(feedbackDTO.getUpdatedBy());
        genericPojoDao.update(existingFeedback);
      }
      entity.setAnomalyFeedbackId(feedbackDTO.getId());
    }
    for (final AnomalyDTO child : entity.getChildren()) {
      child.setFeedback(feedbackDTO);
      updateAnomalyFeedback(child);
    }
    genericPojoDao.update(entity);
  }

  @Override
  public AnomalyDTO findParent(final AnomalyDTO entity) {
    final Predicate predicate = Predicate.AND(
        Predicate.EQ("detectionConfigId", entity.getDetectionConfigId()),
        Predicate.LE("startTime", entity.getStartTime()),
        Predicate.GE("endTime", entity.getEndTime()));
    final List<AnomalyDTO> candidates = genericPojoDao.get(
        new DaoFilter().setPredicate(predicate).setBeanClass(AnomalyDTO.class));
    for (final AnomalyDTO candidate : candidates) {
      if (candidate.getChildIds() != null && !candidate.getChildIds().isEmpty()) {
        for (final Long id : candidate.getChildIds()) {
          if (entity.getId().equals(id)) {
            return decorate(candidate,
                new HashSet<>(Collections.singleton(candidate.getId())));
          }
        }
      }
    }
    return null;
  }

  @Override
  public long countParentAnomalies(final Predicate predicate) {
    Predicate finalPredicate = toPredicate(new AnomalyFilter().setIsChild(false));
    if (predicate != null) {
      finalPredicate = Predicate.AND(finalPredicate, predicate);
    }
    return count(finalPredicate);
  }

  @Override
  public AnomalyDTO convertMergeAnomalyDTO2Bean(final AnomalyDTO entity) {
    optional(entity.getFeedback())
        .map(feedback -> (AnomalyFeedbackDTO) feedback)
        .map(AnomalyFeedbackDTO::getId)
        .ifPresent(entity::setAnomalyFeedbackId);

    return entity;
  }

  @Override
  public List<AnomalyDTO> decorate(final List<AnomalyDTO> l) {
    final List<Future<AnomalyDTO>> fList = l.stream()
        .map(anomalyDTO -> EXECUTOR_SERVICE.submit(() -> decorate(anomalyDTO, new HashSet<>())))
        .collect(Collectors.toList());

    final List<AnomalyDTO> outList = new ArrayList<>(l.size());
    for (final Future<AnomalyDTO> f : fList) {
      try {
        outList.add(f.get(60, TimeUnit.SECONDS));
      } catch (final InterruptedException | TimeoutException | ExecutionException e) {
        LOG.warn("Failed to convert MergedAnomalyResultDTO from bean: {}", e.toString());
      }
    }

    return outList;
  }

  private AnomalyDTO decorate(final AnomalyDTO anomaly, final Set<Long> visitedAnomalyIds) {
    if (anomaly.getAnomalyFeedbackId() != null) {
      final AnomalyFeedbackDTO anomalyFeedbackDTO = genericPojoDao
          .get(anomaly.getAnomalyFeedbackId(), AnomalyFeedbackDTO.class);
      anomaly.setFeedback(anomalyFeedbackDTO);
    }

    visitedAnomalyIds.add(anomaly.getId());
    anomaly.setChildren(getChildAnomalies(anomaly, visitedAnomalyIds));

    return anomaly;
  }

  private Set<AnomalyDTO> getChildAnomalies(
      final AnomalyDTO anomalyDTO, final Set<Long> visitedAnomalyIds) {
    final Set<AnomalyDTO> children = new HashSet<>();
    if (anomalyDTO.getChildIds() != null) {
      for (final Long id : anomalyDTO.getChildIds()) {
        if (id == null || visitedAnomalyIds.contains(id)) {
          continue;
        }

        final AnomalyDTO childBean = genericPojoDao.get(id,
            AnomalyDTO.class);
        final AnomalyDTO child = decorate(childBean, visitedAnomalyIds);
        children.add(child);
      }
    }
    return children;
  }

  private List<AnomalyDTO> decorateWithFeedback(final List<AnomalyDTO> anomalies) {
    final List<Long> feedbackIds = anomalies.stream()
        .map(AnomalyDTO::getAnomalyFeedbackId)
        .filter(Objects::nonNull)
        .collect(Collectors.toList());

    final List<AnomalyFeedbackDTO> feedbacks = genericPojoDao.get(feedbackIds,
        AnomalyFeedbackDTO.class);
    final Map<Long, AnomalyFeedbackDTO> feedbackMap = feedbacks.stream()
        .collect(Collectors.toMap(AnomalyFeedbackDTO::getId, Function.identity()));
    anomalies.stream()
        .filter(anomaly -> anomaly.getAnomalyFeedbackId() != null)
        .forEach(anomaly -> anomaly.setFeedback(feedbackMap.get(anomaly.getAnomalyFeedbackId())));
    return anomalies;
  }

<<<<<<< HEAD
  private final Predicate toPredicate(final AnomalyFilter af) {
=======
  @Override
  public List<AnomalyDTO> findByPredicate(final Predicate predicate) {
    final List<AnomalyDTO> beanList = new ArrayList<>(super.findByPredicate(predicate));
    return decorate(beanList);
  }

  @Override
  public List<AnomalyDTO> filter(final AnomalyFilter af) {
    final Predicate predicate = toPredicate(af);
    final List<AnomalyDTO> list = filter(new DaoFilter().setPredicate(predicate));
    return decorate(list);
  }

  @Override
  public long countParentAnomalies(final Predicate predicate) {
    Predicate finalPredicate = toPredicate(new AnomalyFilter().setIsChild(false));
    if (predicate != null) {
      finalPredicate = Predicate.AND(finalPredicate, predicate);
    }
    return count(finalPredicate);
  }

  @Override
  public List<AnomalyDTO> findParentAnomaliesWithFeedback(final Predicate predicate) {
    Predicate finalPredicate = toPredicate(
        new AnomalyFilter().setHasFeedback(true).setIsChild(false));
    if (predicate != null) {
      finalPredicate = Predicate.AND(finalPredicate, predicate);
    }
    return findByPredicate(finalPredicate).stream()
        .map(anomaly -> decorate(anomaly, new HashSet<>()))
        .collect(Collectors.toList());
  }

  final Predicate toPredicate(final AnomalyFilter af) {
>>>>>>> ed924de6
    final List<Predicate> predicates = new ArrayList<>();
    optional(af.getCreateTimeWindow())
        .map(AbstractInterval::getStartMillis)
        .map(Timestamp::new)
        .map(ts -> Predicate.GE("createTime", ts))
        .ifPresent(predicates::add);

    optional(af.getCreateTimeWindow())
        .map(AbstractInterval::getEndMillis)
        .map(Timestamp::new)
        .map(ts -> Predicate.LT("createTime", ts))
        .ifPresent(predicates::add);

    optional(af.getAlertId())
        .map(id -> Predicate.EQ("detectionConfigId", id))
        .ifPresent(predicates::add);

    optional(af.getEnumerationItemId())
        .map(id -> Predicate.EQ("enumerationItemId", id))
        .ifPresent(predicates::add);

    optional(af.isChild())
        .map(isChild -> Predicate.EQ("child", isChild))
        .ifPresent(predicates::add);

    optional(af.hasFeedback()).map(
        hasFeedback -> hasFeedback ? Predicate.NEQ("anomalyFeedbackId", 0)
            : Predicate.EQ("anomalyFeedbackId", 0)).ifPresent(predicates::add);

    optional(af.isIgnored())
        .map(isIgnored -> Predicate.EQ("ignored", isIgnored))
        .ifPresent(predicates::add);

    optional(af.getStartEndWindow())
        .map(window -> Predicate.AND(Predicate.LT("startTime", window.getEndMillis()),
            Predicate.GT("endTime", window.getStartMillis())))
        .ifPresent(predicates::add);

    return Predicate.AND(predicates.toArray(new Predicate[]{}));
  }
}<|MERGE_RESOLUTION|>--- conflicted
+++ resolved
@@ -184,33 +184,6 @@
     return decorateWithFeedback(anomalies);
   }
 
-
-  @Override
-  public List<AnomalyDTO> findByPredicate(final Predicate predicate) {
-    final List<AnomalyDTO> beanList = new ArrayList<>(super.findByPredicate(predicate));
-    return decorate(beanList);
-  }
-
-  @Override
-  public List<AnomalyDTO> filter(final AnomalyFilter af) {
-    final Predicate predicate = toPredicate(af);
-    final List<AnomalyDTO> list = super.filter(new DaoFilter().setPredicate(predicate));
-    return decorate(list);
-  }
-
-
-  @Override
-  public List<AnomalyDTO> findParentAnomaliesWithFeedback(final Predicate predicate) {
-    Predicate finalPredicate = toPredicate(
-        new AnomalyFilter().setHasFeedback(true).setIsChild(false));
-    if (predicate != null) {
-      finalPredicate = Predicate.AND(predicate, predicate);
-    }
-    return findByPredicate(finalPredicate).stream()
-        .map(anomaly -> decorate(anomaly, new HashSet<>()))
-        .collect(Collectors.toList());
-  }
-
   @Override
   public void updateAnomalyFeedback(final AnomalyDTO entity) {
     final AnomalyFeedbackDTO feedbackDTO = (AnomalyFeedbackDTO) entity.getFeedback();
@@ -260,15 +233,6 @@
   }
 
   @Override
-  public long countParentAnomalies(final Predicate predicate) {
-    Predicate finalPredicate = toPredicate(new AnomalyFilter().setIsChild(false));
-    if (predicate != null) {
-      finalPredicate = Predicate.AND(finalPredicate, predicate);
-    }
-    return count(finalPredicate);
-  }
-
-  @Override
   public AnomalyDTO convertMergeAnomalyDTO2Bean(final AnomalyDTO entity) {
     optional(entity.getFeedback())
         .map(feedback -> (AnomalyFeedbackDTO) feedback)
@@ -343,9 +307,6 @@
     return anomalies;
   }
 
-<<<<<<< HEAD
-  private final Predicate toPredicate(final AnomalyFilter af) {
-=======
   @Override
   public List<AnomalyDTO> findByPredicate(final Predicate predicate) {
     final List<AnomalyDTO> beanList = new ArrayList<>(super.findByPredicate(predicate));
@@ -380,8 +341,7 @@
         .collect(Collectors.toList());
   }
 
-  final Predicate toPredicate(final AnomalyFilter af) {
->>>>>>> ed924de6
+  private Predicate toPredicate(final AnomalyFilter af) {
     final List<Predicate> predicates = new ArrayList<>();
     optional(af.getCreateTimeWindow())
         .map(AbstractInterval::getStartMillis)
