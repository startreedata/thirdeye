--- conflicted
+++ resolved
@@ -63,29 +63,17 @@
 
   private static final Logger LOG = LoggerFactory.getLogger(TaskManagerImpl.class);
 
-<<<<<<< HEAD
   private final Meter orphanTasksCount;
-=======
   private final MetricRegistry metricRegistry;
->>>>>>> ae70d0ba
 
   @Inject
   public TaskManagerImpl(final GenericPojoDao genericPojoDao,
       final MetricRegistry metricRegistry) {
     super(TaskDTO.class, genericPojoDao);
-<<<<<<< HEAD
 
     orphanTasksCount = metricRegistry.meter("orphanTasksCount");
-    metricRegistry.register("taskCountTotal", new CachedGauge<Long>(1, TimeUnit.MINUTES) {
-      @Override
-      protected Long loadValue() {
-        return count();
-      }
-    });
-=======
     this.metricRegistry = metricRegistry;
     registerMetrics();
->>>>>>> ae70d0ba
   }
 
   @Override
@@ -253,7 +241,6 @@
         totalTime));
   }
 
-<<<<<<< HEAD
   @Override
   public void orphanTaskCleanUp(final Timestamp activeThreshold) {
     final long current = System.currentTimeMillis();
@@ -274,7 +261,6 @@
       }
     );
 
-=======
   public long countByStatus(final TaskStatus status) {
     return count(Predicate.EQ("status", status.toString()));
   }
@@ -298,6 +284,5 @@
         return countByStatus(status);
       }
     });
->>>>>>> ae70d0ba
   }
 }