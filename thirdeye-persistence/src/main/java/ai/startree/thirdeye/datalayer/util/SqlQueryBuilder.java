/*
 * Copyright 2022 StarTree Inc
 *
 * Licensed under the StarTree Community License (the "License"); you may not use
 * this file except in compliance with the License. You may obtain a copy of the
 * License at http://www.startree.ai/legal/startree-community-license
 *
 * Unless required by applicable law or agreed to in writing, software distributed under the
 * License is distributed on an "AS IS" BASIS, WITHOUT * WARRANTIES OF ANY KIND,
 * either express or implied.
 * See the License for the specific language governing permissions and limitations under
 * the License.
 */
package ai.startree.thirdeye.datalayer.util;

import static com.google.common.base.Preconditions.checkNotNull;
import static java.util.Objects.requireNonNull;

import ai.startree.thirdeye.datalayer.entity.AbstractEntity;
import ai.startree.thirdeye.spi.datalayer.Predicate;
import com.google.common.collect.BiMap;
import com.google.common.collect.Sets;
import com.google.inject.Inject;
import com.google.inject.Singleton;
import java.lang.reflect.Array;
import java.sql.Clob;
import java.sql.Connection;
import java.sql.PreparedStatement;
import java.sql.Statement;
import java.sql.Types;
import java.util.ArrayList;
import java.util.HashMap;
import java.util.LinkedHashMap;
import java.util.List;
import java.util.Map;
import java.util.Map.Entry;
import java.util.Set;
import java.util.regex.Matcher;
import java.util.regex.Pattern;
import org.apache.commons.lang3.tuple.ImmutablePair;
import org.apache.commons.lang3.tuple.Pair;
import org.slf4j.Logger;
import org.slf4j.LoggerFactory;

@Singleton
public class SqlQueryBuilder {

  private static final Logger LOG = LoggerFactory.getLogger(SqlQueryBuilder.class);

  private static final String NAME_REGEX = "[a-z][_a-z0-9]*";
  private static final String PARAM_REGEX = ":(" + NAME_REGEX + ")";
  private static final Pattern PARAM_PATTERN =
      Pattern.compile(PARAM_REGEX, Pattern.CASE_INSENSITIVE);
  private static final Set<String> AUTO_UPDATE_COLUMN_SET =
      Sets.newHashSet("id", "last_modified");
  //insert sql per table
  private final Map<String, String> insertSqlMap = new HashMap<>();
  private final EntityMappingHolder entityMappingHolder;

  @Inject
  public SqlQueryBuilder(final EntityMappingHolder entityMappingHolder) {
    this.entityMappingHolder = entityMappingHolder;
  }

  public static String generateInsertSql(final String tableName,
      final LinkedHashMap<String, ColumnInfo> columnInfoMap) {

    final StringBuilder values = new StringBuilder(" VALUES");
    final StringBuilder names = new StringBuilder();
    names.append("(");
    values.append("(");
    String delim = "";
    for (final ColumnInfo columnInfo : columnInfoMap.values()) {
      final String columnName = columnInfo.getColumnNameInDB();
      if (columnInfo.getField() != null && !AUTO_UPDATE_COLUMN_SET.contains(columnName.toLowerCase())) {
        names.append(delim);
        names.append(columnName);
        values.append(delim);
        values.append("?");
        delim = ",";
      }
    }
    names.append(")");
    values.append(")");

    return "INSERT INTO " + tableName + names + values;
  }

  public PreparedStatement createInsertStatement(final Connection conn, final AbstractEntity entity)
      throws Exception {
    final String tableName = requireNonNull(
        entityMappingHolder.tableToEntityNameMap.inverse().get(entity.getClass().getSimpleName()));
    return createInsertStatement(conn, tableName, entity);
  }

  public PreparedStatement createInsertStatement(final Connection conn, final String tableName,
      final AbstractEntity entity) throws Exception {
    if (!insertSqlMap.containsKey(tableName)) {
      final String insertSql = generateInsertSql(tableName,
          entityMappingHolder.columnInfoPerTable.get(tableName.toLowerCase()));
      insertSqlMap.put(tableName, insertSql);
    }

    final String sql = insertSqlMap.get(tableName);
    final PreparedStatement preparedStatement =
        conn.prepareStatement(sql, Statement.RETURN_GENERATED_KEYS);
    final LinkedHashMap<String, ColumnInfo> columnInfoMap =
        entityMappingHolder.columnInfoPerTable.get(tableName);
    int parameterIndex = 1;
    for (final ColumnInfo columnInfo : columnInfoMap.values()) {
      if (columnInfo.getField() != null
          && !AUTO_UPDATE_COLUMN_SET.contains(columnInfo.getColumnNameInDB().toLowerCase())) {
        final Object val = columnInfo.getField().get(entity);
        if (val != null) {
          if (columnInfo.getSqlType() == Types.CLOB) {
            final Clob clob = conn.createClob();
            clob.setString(1, val.toString());
            preparedStatement.setClob(parameterIndex++, clob);
          } else if (columnInfo.getSqlType() == Types.TIMESTAMP) {
            preparedStatement.setObject(parameterIndex++, val, columnInfo.getSqlType());
          } else {
            preparedStatement.setObject(parameterIndex++, val.toString(), columnInfo.getSqlType());
          }
        } else {
          preparedStatement.setNull(parameterIndex++, columnInfo.getSqlType());
        }
      }
    }
    return preparedStatement;
  }

  public PreparedStatement createUpdateStatement(final Connection connection, final AbstractEntity entity,
      final Set<String> fieldsToUpdate, final Predicate predicate) throws Exception {
    final String tableName =
        entityMappingHolder.tableToEntityNameMap.inverse().get(entity.getClass().getSimpleName());
    final LinkedHashMap<String, ColumnInfo> columnInfoMap =
        entityMappingHolder.columnInfoPerTable.get(tableName);

    final StringBuilder sqlBuilder = new StringBuilder("UPDATE " + tableName + " SET ");
    String delim = "";
    final List<Pair<String, Object>> parametersList = new ArrayList<>();
    for (final ColumnInfo columnInfo : columnInfoMap.values()) {
      final String columnNameInDB = columnInfo.getColumnNameInDB();
      if (!AUTO_UPDATE_COLUMN_SET.contains(columnNameInDB)
          && (fieldsToUpdate == null || fieldsToUpdate.contains(columnInfo.getColumnNameInEntity()))) {
        Object val = columnInfo.getField().get(entity);
        if (val != null) {
          if (Enum.class.isAssignableFrom(val.getClass())) {
            val = val.toString();
          }
          sqlBuilder.append(delim);
          sqlBuilder.append(columnNameInDB);
          sqlBuilder.append("=");
          sqlBuilder.append("?");
          delim = ",";
          parametersList.add(new ImmutablePair<>(columnNameInDB, val));
        }
      }
    }
    final BiMap<String, String> entityNameToDBNameMapping =
        entityMappingHolder.columnMappingPerTable.get(tableName).inverse();
    final StringBuilder whereClause = new StringBuilder(" WHERE ");
    generateWhereClause(entityNameToDBNameMapping, predicate, parametersList, whereClause);
    sqlBuilder.append(whereClause);
    int parameterIndex = 1;
    final PreparedStatement prepareStatement = connection.prepareStatement(sqlBuilder.toString());
    for (final Pair<String, Object> paramEntry : parametersList) {
      final String dbFieldName = paramEntry.getKey();
      final ColumnInfo info = columnInfoMap.get(dbFieldName);
      prepareStatement.setObject(parameterIndex++, paramEntry.getValue(), info.getSqlType());
    }
    return prepareStatement;
  }

  public PreparedStatement createDeleteStatement(final Connection connection,
      final Class<? extends AbstractEntity> entityClass,
      final Predicate predicate) throws Exception {
    if (predicate == null || predicate.getOper() == null) {
      throw new IllegalArgumentException("Predicate to delete cannot be null/empty");
    }
    final String tableName =
        entityMappingHolder.tableToEntityNameMap.inverse().get(entityClass.getSimpleName());
    final LinkedHashMap<String, ColumnInfo> columnInfoMap =
        entityMappingHolder.columnInfoPerTable.get(tableName);
    final StringBuilder sqlBuilder = new StringBuilder("DELETE FROM " + tableName);
    final BiMap<String, String> entityNameToDBNameMapping =
        entityMappingHolder.columnMappingPerTable.get(tableName).inverse();
    List<Pair<String, Object>> parametersList = new ArrayList<>();
    StringBuilder whereClause = new StringBuilder(" WHERE ");
    generateWhereClause(entityNameToDBNameMapping, predicate, parametersList, whereClause);
    sqlBuilder.append(whereClause);
    final PreparedStatement prepareStatement = connection.prepareStatement(sqlBuilder.toString());
    int parameterIndex = 1;
    for (final Pair<String, Object> paramEntry : parametersList) {
      final String dbFieldName = paramEntry.getKey();
      final ColumnInfo info = columnInfoMap.get(dbFieldName);
      prepareStatement.setObject(parameterIndex++, paramEntry.getValue(), info.getSqlType());
    }
    return prepareStatement;
  }

  public PreparedStatement createFindByParamsStatementWithLimit(final Connection connection,
      final Class<? extends AbstractEntity> entityClass, final Predicate predicate, final Long limit, final Long offset)
      throws Exception {
    final String tableName = entityMappingHolder.tableToEntityNameMap.inverse()
        .get(entityClass.getSimpleName());
    final StringBuilder sqlBuilder = new StringBuilder("SELECT * FROM " + tableName);
    final List<Pair<String, Object>> parametersList = new ArrayList<>();
    if(predicate != null) {
      final BiMap<String, String> entityNameToDBNameMapping =
          entityMappingHolder.columnMappingPerTable.get(tableName).inverse();
      final StringBuilder whereClause = new StringBuilder(" WHERE ");
      generateWhereClause(entityNameToDBNameMapping, predicate, parametersList, whereClause);
      sqlBuilder.append(whereClause);
    }
    if (limit != null) {
      sqlBuilder.append(" LIMIT ").append(limit);
    }
    if (offset != null) {
      sqlBuilder.append(" OFFSET ").append(offset);
    }
    final PreparedStatement prepareStatement = connection.prepareStatement(sqlBuilder.toString());
    if (!parametersList.isEmpty()) {
      int parameterIndex = 1;
      final LinkedHashMap<String, ColumnInfo> columnInfoMap =
          entityMappingHolder.columnInfoPerTable.get(tableName);
      for (final Pair<String, Object> pair : parametersList) {
        final String dbFieldName = pair.getKey();
        final ColumnInfo info = columnInfoMap.get(dbFieldName);
        checkNotNull(info,
            String.format("Found field '%s' but expected %s", dbFieldName, columnInfoMap.keySet()));
        prepareStatement.setObject(parameterIndex++, pair.getValue(), info.getSqlType());
      }
    }
    return prepareStatement;
  }

  public PreparedStatement createCountStatement(final Connection connection, final Predicate predicate,
<<<<<<< HEAD
      final Class<? extends AbstractEntity> indexEntityClass) throws Exception {
=======
      final Class<? extends AbstractEntity> entityClass) throws Exception {
>>>>>>> 81e0d367
    final String tableName =
        entityMappingHolder.tableToEntityNameMap.inverse().get(entityClass.getSimpleName());
    final BiMap<String, String> entityNameToDBNameMapping =
        entityMappingHolder.columnMappingPerTable.get(tableName).inverse();

    final StringBuilder sqlBuilder = new StringBuilder("SELECT count(*) FROM " + tableName);
    final List<Pair<String, Object>> parametersList = new ArrayList<>();

    if(predicate != null) {
      final StringBuilder whereClause = new StringBuilder(" WHERE ");
      generateWhereClause(entityNameToDBNameMapping,
          predicate,
          parametersList,
          whereClause);
      sqlBuilder.append(whereClause);
    }
    final PreparedStatement preparedStatement = connection.prepareStatement(sqlBuilder.toString());
    if (!parametersList.isEmpty()) {
      int parameterIndex = 1;
      final Map<String, ColumnInfo> columnInfoMap =
          entityMappingHolder.columnInfoPerTable.get(tableName);

      for (final Pair<String, Object> pair : parametersList) {
        final String dbFieldName = pair.getKey();
        final ColumnInfo info = columnInfoMap.get(dbFieldName);
        checkNotNull(info,
            String.format("Found field '%s' but expected %s", dbFieldName, columnInfoMap.keySet()));
        preparedStatement.setObject(parameterIndex++, pair.getValue(), info.getSqlType());
      }
    }
    return preparedStatement;
  }

  private void generateWhereClause(final BiMap<String, String> entityNameToDBNameMapping,
      final Predicate predicate, final List<Pair<String, Object>> parametersList, final StringBuilder whereClause) {
    String columnName = null;

    if (predicate.getLhs() != null) {
      columnName = entityNameToDBNameMapping.get(predicate.getLhs());
      checkNotNull(columnName, String
          .format("Found field '%s' but expected %s", predicate.getLhs(),
              entityNameToDBNameMapping.keySet()));
    }

    switch (predicate.getOper()) {
      case AND:
      case OR:
        whereClause.append("(");
        String delim = "";
        for (final Predicate childPredicate : predicate.getChildPredicates()) {
          whereClause.append(delim);
          generateWhereClause(entityNameToDBNameMapping, childPredicate, parametersList,
              whereClause);
          delim = "  " + predicate.getOper().toString() + " ";
        }
        whereClause.append(")");
        break;
      case EQ:
      case LIKE:
      case GT:
      case LT:
      case NEQ:
      case LE:
      case GE:
        whereClause.append(columnName).append(" ").append(predicate.getOper().toString())
            .append(" ?");
        parametersList.add(ImmutablePair.of(columnName, predicate.getRhs()));
        break;
      case IN:
        Object rhs = predicate.getRhs();
        if (rhs != null) {
          if (!rhs.getClass().isArray()) {
            rhs = rhs.toString().split(",");
          }
          whereClause.append(columnName).append(" ").append(Predicate.OPER.IN)
              .append("(");
          delim = "";
          final int length = Array.getLength(rhs);
          if (length > 0) {
            for (int i = 0; i < length; i++) {
              whereClause.append(delim).append("?");
              parametersList.add(ImmutablePair.of(columnName, Array.get(rhs, i)));
              delim = ",";
            }
          } else {
            whereClause.append("null");
          }
          whereClause.append(")");
        }
        break;
      case BETWEEN:
        whereClause.append(columnName).append(predicate.getOper().toString()).append("? AND ?");
        final ImmutablePair<Object, Object> pair = (ImmutablePair<Object, Object>) predicate.getRhs();
        parametersList.add(ImmutablePair.of(columnName, pair.getLeft()));
        parametersList.add(ImmutablePair.of(columnName, pair.getRight()));
        break;
      default:
        throw new RuntimeException("Unsupported predicate type:" + predicate.getOper());
    }
  }

  public PreparedStatement createStatementFromSQL(final Connection connection, String parameterizedSQL,
      final Map<String, Object> parameterMap, final Class<? extends AbstractEntity> entityClass)
      throws Exception {
    final String tableName =
        entityMappingHolder.tableToEntityNameMap.inverse().get(entityClass.getSimpleName());
    parameterizedSQL = "select * from " + tableName + " " + parameterizedSQL;
    parameterizedSQL = parameterizedSQL.replace(entityClass.getSimpleName(), tableName);
    final StringBuilder psSql = new StringBuilder();
    final List<String> paramNames = new ArrayList<>();
    final Matcher m = PARAM_PATTERN.matcher(parameterizedSQL);

    int index = 0;
    while (m.find(index)) {
      psSql.append(parameterizedSQL, index, m.start());
      final String name = m.group(1);
      index = m.end();
      if (parameterMap.containsKey(name)) {
        psSql.append("?");
        paramNames.add(name);
      } else {
        throw new IllegalArgumentException(
            "Unknown parameter '" + name + "' at position " + m.start());
      }
    }

    // Any stragglers?
    psSql.append(parameterizedSQL.substring(index));
    String sql = psSql.toString();
    final BiMap<String, String> dbNameToEntityNameMapping =
        entityMappingHolder.columnMappingPerTable.get(tableName);
    for (final Entry<String, String> entry : dbNameToEntityNameMapping.entrySet()) {
      final String dbName = entry.getKey();
      final String entityName = entry.getValue();
      sql = sql.replaceAll(entityName, dbName);
    }
    final PreparedStatement ps = connection.prepareStatement(sql);
    int parameterIndex = 1;
    final LinkedHashMap<String, ColumnInfo> columnInfo =
        entityMappingHolder.columnInfoPerTable.get(tableName);
    for (final String entityFieldName : paramNames) {
      final String[] entityFieldNameParts = entityFieldName.split("__", 2);
      final String dbFieldName = dbNameToEntityNameMapping.inverse().get(entityFieldNameParts[0]);

      Object val = parameterMap.get(entityFieldName);
      if (Enum.class.isAssignableFrom(val.getClass())) {
        val = val.toString();
      }
      ps.setObject(parameterIndex++, val, columnInfo.get(dbFieldName).getSqlType());
    }

    return ps;
  }
}<|MERGE_RESOLUTION|>--- conflicted
+++ resolved
@@ -236,11 +236,7 @@
   }
 
   public PreparedStatement createCountStatement(final Connection connection, final Predicate predicate,
-<<<<<<< HEAD
-      final Class<? extends AbstractEntity> indexEntityClass) throws Exception {
-=======
       final Class<? extends AbstractEntity> entityClass) throws Exception {
->>>>>>> 81e0d367
     final String tableName =
         entityMappingHolder.tableToEntityNameMap.inverse().get(entityClass.getSimpleName());
     final BiMap<String, String> entityNameToDBNameMapping =
