package com.linkedin.thirdeye.client.comparison;

import java.util.ArrayList;
import java.util.Arrays;
import java.util.Collections;
import java.util.HashMap;
import java.util.HashSet;
import java.util.List;
import java.util.Map;
import java.util.Set;

import jersey.repackaged.com.google.common.collect.Lists;

import org.joda.time.DateTime;
import org.slf4j.Logger;
import org.slf4j.LoggerFactory;

import com.google.common.collect.Range;
import com.linkedin.thirdeye.api.TimeGranularity;
import com.linkedin.thirdeye.client.MetricFunction;
import com.linkedin.thirdeye.client.ThirdEyeCacheRegistry;
import com.linkedin.thirdeye.client.ThirdEyeRequest;
import com.linkedin.thirdeye.client.ThirdEyeRequest.ThirdEyeRequestBuilder;
import com.linkedin.thirdeye.client.ThirdEyeResponse;
import com.linkedin.thirdeye.client.ThirdEyeResponseRow;
import com.linkedin.thirdeye.client.comparison.Row.Builder;
import com.linkedin.thirdeye.client.comparison.Row.Metric;
import com.linkedin.thirdeye.dashboard.configs.CollectionConfig;

public class TimeOnTimeResponseParser {

  private ThirdEyeResponse baselineResponse;
  private ThirdEyeResponse currentResponse;
  private List<Range<DateTime>> baselineRanges;
  private List<Range<DateTime>> currentRanges;
  private TimeGranularity aggTimeGranularity;
  private List<String> groupByDimensions;

  private CollectionConfig collectionConfig = null;
  private static ThirdEyeCacheRegistry CACHE_REGISTRY_INSTANCE = ThirdEyeCacheRegistry.getInstance();
  private static final Logger LOGGER = LoggerFactory.getLogger(TimeOnTimeResponseParser.class);


  private static String TIME_DIMENSION_JOINER_ESCAPED = "\\|";
  private static String TIME_DIMENSION_JOINER = "|";
  private double metricThreshold = CollectionConfig.DEFAULT_THRESHOLD;
  private static String OTHER = "OTHER";

  private Map<String, ThirdEyeResponseRow> baselineResponseMap;
  private Map<String, ThirdEyeResponseRow> currentResponseMap;
  private List<MetricFunction> metricFunctions;
  private int numMetrics;
  int numTimeBuckets;
  private List<Row> rows;

  public TimeOnTimeResponseParser(ThirdEyeResponse baselineResponse,
      ThirdEyeResponse currentResponse, List<Range<DateTime>> baselineRanges,
      List<Range<DateTime>> currentRanges, TimeGranularity timeGranularity,
      List<String> groupByDimensions) {
    this.baselineResponse = baselineResponse;
    this.currentResponse = currentResponse;
    this.baselineRanges = baselineRanges;
    this.currentRanges = currentRanges;
    this.aggTimeGranularity = timeGranularity;
    this.groupByDimensions = groupByDimensions;

    String collection = baselineResponse.getRequest().getCollection();
    try {
      collectionConfig = CACHE_REGISTRY_INSTANCE.getCollectionConfigCache().get(collection);
    } catch (Exception e) {
      LOGGER.debug("No collection configs for collection {}", collection);
    }

    if (collectionConfig != null) {
      metricThreshold = collectionConfig.getMetricThreshold();
    }
  }

  List<Row> parseResponse() {
    if (baselineResponse == null || currentResponse == null) {
      return Collections.emptyList();
    }
    boolean hasGroupByDimensions = false;
    if (groupByDimensions != null && groupByDimensions.size() > 0) {
      hasGroupByDimensions = true;
    }
    boolean hasGroupByTime = false;
    if (aggTimeGranularity != null) {
      hasGroupByTime = true;
    }

    metricFunctions = baselineResponse.getMetricFunctions();
    numMetrics = metricFunctions.size();
    numTimeBuckets = baselineRanges.size();
    rows = new ArrayList<>();

    if (hasGroupByTime) {
      if (hasGroupByDimensions) { // contributor view
        parseGroupByTimeDimensionResponse();
      } else { //tabular view
        parseGroupByTimeResponse();
      }
    } else {
      if (hasGroupByDimensions) { //heatmap
        parseGroupByDimensionResponse();
      } else {
        throw new UnsupportedOperationException("Response cannot have neither group by time nor group by dimension");
      }
    }
    return rows;
  }

  private void parseGroupByDimensionResponse() {
    baselineResponseMap = createResponseMapByDimension(baselineResponse);
    currentResponseMap = createResponseMapByDimension(currentResponse);

    List<Double> baselineMetricSums = getMetricSums(baselineResponse);
    List<Double> currentMetricSums = getMetricSums(currentResponse);

    // group by dimension name
    String dimensionName = baselineResponse.getGroupKeyColumns().get(0);

    // group by dimension values
    Set<String> dimensionValues = new HashSet<>();
    dimensionValues.addAll(baselineResponseMap.keySet());
    dimensionValues.addAll(currentResponseMap.keySet());

    // Construct OTHER row
    Row.Builder otherBuilder = new Row.Builder();
    otherBuilder.setBaselineStart(baselineRanges.get(0).lowerEndpoint());
    otherBuilder.setBaselineEnd(baselineRanges.get(0).upperEndpoint());
    otherBuilder.setCurrentStart(currentRanges.get(0).lowerEndpoint());
    otherBuilder.setCurrentEnd(currentRanges.get(0).upperEndpoint());
    otherBuilder.setDimensionName(dimensionName);
    otherBuilder.setDimensionValue(OTHER);
    double[] otherBaseline = new double[numMetrics];
    Arrays.fill(otherBaseline, 0);
    double[] otherCurrent = new double[numMetrics];
    Arrays.fill(otherCurrent, 0);
    boolean includeOther = false;

    // for every dimension value, we check if the row we constructed passes metric threshold
    // if it does, we add it to the rows
    // else, include it in the OTHER row
    for (String dimensionValue : dimensionValues) {
      Row.Builder builder = new Row.Builder();
      builder.setBaselineStart(baselineRanges.get(0).lowerEndpoint());
      builder.setBaselineEnd(baselineRanges.get(0).upperEndpoint());
      builder.setCurrentStart(currentRanges.get(0).lowerEndpoint());
      builder.setCurrentEnd(currentRanges.get(0).upperEndpoint());

      builder.setDimensionName(dimensionName);
      builder.setDimensionValue(dimensionValue);

      ThirdEyeResponseRow baselineRow = baselineResponseMap.get(dimensionValue);
      ThirdEyeResponseRow currentRow = currentResponseMap.get(dimensionValue);

      addMetric(baselineRow, currentRow, builder);

      Row row = builder.build();

      boolean passedThreshold = checkMetricSums(row, baselineMetricSums, currentMetricSums);
      if (passedThreshold) {  // if any metric passes threshold, include it
        rows.add(row);
      } else { // else add it to OTHER
        includeOther = true;
        List<Metric> metrics = row.getMetrics();
        for (int i = 0; i < numMetrics; i ++) {
          Metric metric = metrics.get(i);
          otherBaseline[i] += metric.getBaselineValue();
          otherCurrent[i] += metric.getCurrentValue();
        }
      }
    }
    if (includeOther) {
      for (int i = 0; i < numMetrics; i ++) {
        otherBuilder.addMetric(metricFunctions.get(i).getMetricName(), otherBaseline[i], otherCurrent[i]);
      }
      rows.add(otherBuilder.build());
    }
  }

  private void parseGroupByTimeResponse() {
    baselineResponseMap = createResponseMapByTime(baselineResponse);
    currentResponseMap = createResponseMapByTime(currentResponse);

    for (int timeBucketId = 0; timeBucketId < numTimeBuckets; timeBucketId++) {
      Range<DateTime> baselineTimeRange = baselineRanges.get(timeBucketId);
      ThirdEyeResponseRow baselineRow =
          baselineResponseMap.get(String.valueOf(timeBucketId));

      Range<DateTime> currentTimeRange = currentRanges.get(timeBucketId);
      ThirdEyeResponseRow currentRow = currentResponseMap.get(String.valueOf(timeBucketId));

      Row.Builder builder = new Row.Builder();
      builder.setBaselineStart(baselineTimeRange.lowerEndpoint());
      builder.setBaselineEnd(baselineTimeRange.upperEndpoint());
      builder.setCurrentStart(currentTimeRange.lowerEndpoint());
      builder.setCurrentEnd(currentTimeRange.upperEndpoint());

      addMetric(baselineRow, currentRow, builder);
      Row row = builder.build();
      rows.add(row);
    }
  }

  private void parseGroupByTimeDimensionResponse() {

    baselineResponseMap = createResponseMapByTimeAndDimension(baselineResponse);
    currentResponseMap = createResponseMapByTimeAndDimension(currentResponse);

    Map<Integer, List<Double>> baselineMetricSums = getMetricSumsByTime(baselineResponse);
    Map<Integer, List<Double>> currentMetricSums = getMetricSumsByTime(currentResponse);

    // group by time and dimension values
    Set<String> timeDimensionValues = new HashSet<>();
    timeDimensionValues.addAll(baselineResponseMap.keySet());
    timeDimensionValues.addAll(currentResponseMap.keySet());
    Set<String> dimensionValues = new HashSet<>();
    for (String timeDimensionValue : timeDimensionValues) {
      String[] tokens = timeDimensionValue.split(TIME_DIMENSION_JOINER_ESCAPED);
      String dimensionValue = tokens.length < 2 ? "" : tokens[1];
      dimensionValues.add(dimensionValue);
    }

    // group by dimension name
    String dimensionName = baselineResponse.getGroupKeyColumns().get(1);

    // other row
    List<Row.Builder> otherBuilders = new ArrayList<>();
    List<double[]> otherBaselineMetrics = new ArrayList<>();
    List<double[]> otherCurrentMetrics = new ArrayList<>();
    boolean includeOther = false;
    // constructing an OTHER rows, 1 for each time bucket
    for (int timeBucketId = 0; timeBucketId < numTimeBuckets; timeBucketId++) {
      Range<DateTime> baselineTimeRange = baselineRanges.get(timeBucketId);
      Range<DateTime> currentTimeRange = currentRanges.get(timeBucketId);

      Row.Builder builder = new Row.Builder();
      builder.setBaselineStart(baselineTimeRange.lowerEndpoint());
      builder.setBaselineEnd(baselineTimeRange.upperEndpoint());
      builder.setCurrentStart(currentTimeRange.lowerEndpoint());
      builder.setCurrentEnd(currentTimeRange.upperEndpoint());
      builder.setDimensionName(dimensionName);
      builder.setDimensionValue(OTHER);
      otherBuilders.add(builder);
      double[] otherBaseline = new double[numMetrics];
      Arrays.fill(otherBaseline, 0);
      double[] otherCurrent = new double[numMetrics];
      Arrays.fill(otherCurrent, 0);
      otherBaselineMetrics.add(otherBaseline);
      otherCurrentMetrics.add(otherCurrent);
    }

    // for every comparison row we construct, we check if any of its time buckets passes metric threshold
    // if it does, we add it to the rows as is
    // else, we add the metric values to the OTHER row
    for (String dimensionValue : dimensionValues) {
      List<Row> thresholdRows = new ArrayList<>();
      for (int timeBucketId = 0; timeBucketId < numTimeBuckets; timeBucketId++) {
        Range<DateTime> baselineTimeRange = baselineRanges.get(timeBucketId);
        Range<DateTime> currentTimeRange = currentRanges.get(timeBucketId);

        //compute the time|dimension key
        String baselineTimeDimensionValue = timeBucketId + TIME_DIMENSION_JOINER + dimensionValue;
        String currentTimeDimensionValue = timeBucketId + TIME_DIMENSION_JOINER + dimensionValue;

        ThirdEyeResponseRow baselineRow = baselineResponseMap.get(baselineTimeDimensionValue);
        ThirdEyeResponseRow currentRow = currentResponseMap.get(currentTimeDimensionValue);

        Row.Builder builder = new Row.Builder();
        builder.setBaselineStart(baselineTimeRange.lowerEndpoint());
        builder.setBaselineEnd(baselineTimeRange.upperEndpoint());
        builder.setCurrentStart(currentTimeRange.lowerEndpoint());
        builder.setCurrentEnd(currentTimeRange.upperEndpoint());
        builder.setDimensionName(dimensionName);
        builder.setDimensionValue(dimensionValue);
        addMetric(baselineRow, currentRow, builder);

        Row row = builder.build();
        thresholdRows.add(row);
      }

      // check if rows pass threshold
      boolean passedThreshold = false;
      for (int timeBucketId = 0; timeBucketId < numTimeBuckets; timeBucketId++) {
        if (checkMetricSums(thresholdRows.get(timeBucketId), baselineMetricSums.get(timeBucketId), currentMetricSums.get(timeBucketId))) {
          passedThreshold = true;
          break;
        }
      }

      if (passedThreshold) { // if any of the cells of a contributor row passes threshold, add all those cells
        rows.addAll(thresholdRows);
      } else { // else that row of cells goes into OTHER
        includeOther = true;
        for (int timeBucketId = 0; timeBucketId < numTimeBuckets; timeBucketId++) {
          Row row = thresholdRows.get(timeBucketId);
          List<Metric> metrics = row.getMetrics();
          for (int i = 0; i < metrics.size(); i++) {
            Metric metricToAdd = metrics.get(i);
            otherBaselineMetrics.get(timeBucketId)[i] += metricToAdd.getBaselineValue();
            otherCurrentMetrics.get(timeBucketId)[i] += metricToAdd.getCurrentValue();
          }
        }
      }
    }

    // create other row using the other baseline and current sums
    if (includeOther) {
      for (int timeBucketId = 0; timeBucketId < numTimeBuckets; timeBucketId++) {
        Builder otherBuilder = otherBuilders.get(timeBucketId);
        double[] otherBaseline = otherBaselineMetrics.get(timeBucketId);
        double[] otherCurrent = otherCurrentMetrics.get(timeBucketId);
        for (int i = 0; i < numMetrics; i++) {
          otherBuilder.addMetric(metricFunctions.get(i).getMetricName(), otherBaseline[i], otherCurrent[i]);
        }
        rows.add(otherBuilder.build());
      }
    }
  }

  private static Map<String, ThirdEyeResponseRow> createResponseMapByTimeAndDimension(
      ThirdEyeResponse thirdEyeResponse) {
    Map<String, ThirdEyeResponseRow> responseMap;
    responseMap = new HashMap<>();
    int numRows = thirdEyeResponse.getNumRows();
    for (int i = 0; i < numRows; i++) {
      ThirdEyeResponseRow thirdEyeResponseRow = thirdEyeResponse.getRow(i);
      responseMap.put(
          thirdEyeResponseRow.getTimeBucketId() + "|" + thirdEyeResponseRow.getDimensions().get(0),
          thirdEyeResponseRow);
    }
    return responseMap;
  }

  private static Map<String, ThirdEyeResponseRow> createResponseMapByTime(
      ThirdEyeResponse thirdEyeResponse) {
    Map<String, ThirdEyeResponseRow> responseMap;
    responseMap = new HashMap<>();
    int numRows = thirdEyeResponse.getNumRows();
    for (int i = 0; i < numRows; i++) {
      ThirdEyeResponseRow thirdEyeResponseRow = thirdEyeResponse.getRow(i);
      responseMap.put(String.valueOf(thirdEyeResponseRow.getTimeBucketId()), thirdEyeResponseRow);
    }
    return responseMap;
  }

  private static Map<String, ThirdEyeResponseRow> createResponseMapByDimension(
      ThirdEyeResponse thirdEyeResponse) {
    Map<String, ThirdEyeResponseRow> responseMap;
    responseMap = new HashMap<>();
    int numRows = thirdEyeResponse.getNumRows();
    for (int i = 0; i < numRows; i++) {
      ThirdEyeResponseRow thirdEyeResponseRow = thirdEyeResponse.getRow(i);
      responseMap.put(thirdEyeResponseRow.getDimensions().get(0), thirdEyeResponseRow);
    }
    return responseMap;
  }

  private void addMetric(ThirdEyeResponseRow baselineRow, ThirdEyeResponseRow currentRow, Builder builder) {

    List<MetricFunction> metricFunctions = baselineResponse.getMetricFunctions();

    for (int i = 0; i < metricFunctions.size(); i++) {
      MetricFunction metricFunction = metricFunctions.get(i);
      double baselineValue = 0;
      if (baselineRow != null) {
        baselineValue = baselineRow.getMetrics().get(i);
      }
      double currentValue = 0;
      if (currentRow != null) {
        currentValue = currentRow.getMetrics().get(i);
      }
      builder.addMetric(metricFunction.getMetricName(), baselineValue, currentValue);
    }
  }

  private List<Double> getMetricSums(ThirdEyeResponse response) {

    ThirdEyeRequest request = response.getRequest();
    ThirdEyeRequestBuilder requestBuilder = ThirdEyeRequest.newBuilder();
    requestBuilder.setCollection(request.getCollection());
    requestBuilder.setStartTimeInclusive(request.getStartTimeInclusive());
    requestBuilder.setEndTimeExclusive(request.getEndTimeExclusive());
    requestBuilder.setFilterSet(request.getFilterSet());
    requestBuilder.setMetricFunctions(request.getMetricFunctions());
    ThirdEyeRequest metricSumsRequest = requestBuilder.build("metricSums");
    ThirdEyeResponse metricSumsResponse = null;
    try {
      metricSumsResponse = CACHE_REGISTRY_INSTANCE.getQueryCache().getClient().execute(metricSumsRequest);
    } catch (Exception e) {
      LOGGER.error("Caught exception when executing metric sums request", e);
    }
    List<Double> metricSums = metricSumsResponse.getRow(0).getMetrics();
    return metricSums;
  }

  private Map<Integer, List<Double>> getMetricSumsByTime(ThirdEyeResponse response) {

    ThirdEyeRequest request = response.getRequest();
    Map<Integer, List<Double>> metricSums = new HashMap<>();
    ThirdEyeRequestBuilder requestBuilder = ThirdEyeRequest.newBuilder();
    requestBuilder.setCollection(request.getCollection());
    requestBuilder.setStartTimeInclusive(request.getStartTimeInclusive());
    requestBuilder.setEndTimeExclusive(request.getEndTimeExclusive());
    requestBuilder.setFilterSet(request.getFilterSet());
    requestBuilder.setGroupByTimeGranularity(request.getGroupByTimeGranularity());
    requestBuilder.setMetricFunctions(request.getMetricFunctions());
    ThirdEyeRequest metricSumsRequest = requestBuilder.build("metricSums");
    ThirdEyeResponse metricSumsResponse = null;
    try {
      metricSumsResponse = CACHE_REGISTRY_INSTANCE.getQueryCache().getClient().execute(metricSumsRequest);
    } catch (Exception e) {
      LOGGER.error("Caught exception when executing metric sums request", e);
    }

    for (int i = 0; i < metricSumsResponse.getNumRows(); i++) {
      ThirdEyeResponseRow row = metricSumsResponse.getRow(i);
      metricSums.put(row.getTimeBucketId(), row.getMetrics());
    }
    return metricSums;
  }

  private boolean checkMetricSums(Row row, List<Double> baselineMetricSums, List<Double> currentMetricSums) {
    List<Metric> metrics = row.getMetrics();

    for (int i = 0; i < metrics.size(); i ++) {
      Metric metric = metrics.get(i);
<<<<<<< HEAD
=======

>>>>>>> 1ca268bc
      double baselineSum = 0;
      if (baselineMetricSums != null) {
        baselineSum = baselineMetricSums.get(i);
      }
      double currentSum = 0;
      if (currentMetricSums != null) {
        currentSum = currentMetricSums.get(i);
      }
      if (metric.getBaselineValue() > metricThreshold * baselineSum ||
          metric.getCurrentValue() > metricThreshold * currentSum) {
        return true;
      }
    }
    return false;
  }

}<|MERGE_RESOLUTION|>--- conflicted
+++ resolved
@@ -427,10 +427,7 @@
 
     for (int i = 0; i < metrics.size(); i ++) {
       Metric metric = metrics.get(i);
-<<<<<<< HEAD
-=======
-
->>>>>>> 1ca268bc
+
       double baselineSum = 0;
       if (baselineMetricSums != null) {
         baselineSum = baselineMetricSums.get(i);
