--- conflicted
+++ resolved
@@ -17,12 +17,9 @@
     <module>thirdeye-datasources</module>
     <module>thirdeye-plugin-example</module>
     <module>thirdeye-detection-components</module>
-<<<<<<< HEAD
     <module>thirdeye-datasource-pinot</module>
     <module>thirdeye-datasource-pinot-legacy</module>
-=======
     <module>thirdeye-kafka</module>
->>>>>>> 8089f183
   </modules>
 
   <dependencies>
