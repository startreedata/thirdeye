/*
 * Copyright 2022 StarTree Inc
 *
 * Licensed under the StarTree Community License (the "License"); you may not use
 * this file except in compliance with the License. You may obtain a copy of the
 * License at http://www.startree.ai/legal/startree-community-license
 *
 * Unless required by applicable law or agreed to in writing, software distributed under the
 * License is distributed on an "AS IS" BASIS, WITHOUT * WARRANTIES OF ANY KIND,
 * either express or implied.
 * See the License for the specific language governing permissions and limitations under
 * the License.
 */
package ai.startree.thirdeye.auth;

import java.security.Principal;

public class ThirdEyePrincipal implements Principal {

<<<<<<< HEAD
  private static final Logger log = LoggerFactory.getLogger(ThirdEyePrincipal.class);
  public static final String NAME_CLAIM = "email";

  private String name;
  public final String authToken;
=======
  private final String name;
>>>>>>> ec46a49f

  public ThirdEyePrincipal(final String name) {
    this.name = name;
    this.authToken = null;
  }

<<<<<<< HEAD
  public ThirdEyePrincipal(final String authToken, final JWTClaimsSet claims) {
    try {
      this.name = claims.getStringClaim(NAME_CLAIM);
    } catch (ParseException e) {
      log.error("Could not get user name. email should be a String", e);
      this.name = null;
    }
    this.authToken = authToken;
  }

  public ThirdEyePrincipal(final BasicCredentials credentials) {
    this.name = credentials.getUsername();
    this.authToken = null;
  }

=======
>>>>>>> ec46a49f
  @Override
  public String getName() {
    return name;
  }
}<|MERGE_RESOLUTION|>--- conflicted
+++ resolved
@@ -17,39 +17,14 @@
 
 public class ThirdEyePrincipal implements Principal {
 
-<<<<<<< HEAD
-  private static final Logger log = LoggerFactory.getLogger(ThirdEyePrincipal.class);
-  public static final String NAME_CLAIM = "email";
+  private final String name;
+  public final String authToken;
 
-  private String name;
-  public final String authToken;
-=======
-  private final String name;
->>>>>>> ec46a49f
-
-  public ThirdEyePrincipal(final String name) {
+  public ThirdEyePrincipal(final String authToken, final String name) {
+    this.authToken = authToken;
     this.name = name;
-    this.authToken = null;
   }
 
-<<<<<<< HEAD
-  public ThirdEyePrincipal(final String authToken, final JWTClaimsSet claims) {
-    try {
-      this.name = claims.getStringClaim(NAME_CLAIM);
-    } catch (ParseException e) {
-      log.error("Could not get user name. email should be a String", e);
-      this.name = null;
-    }
-    this.authToken = authToken;
-  }
-
-  public ThirdEyePrincipal(final BasicCredentials credentials) {
-    this.name = credentials.getUsername();
-    this.authToken = null;
-  }
-
-=======
->>>>>>> ec46a49f
   @Override
   public String getName() {
     return name;
