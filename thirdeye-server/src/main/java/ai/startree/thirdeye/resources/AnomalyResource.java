/*
 * Copyright (c) 2022 StarTree Inc. All rights reserved.
 * Confidential and Proprietary Information of StarTree Inc.
 */

package ai.startree.thirdeye.resources;

import static ai.startree.thirdeye.RequestCache.buildCache;
import static ai.startree.thirdeye.spi.ThirdEyeStatus.ERR_OPERATION_UNSUPPORTED;
import static ai.startree.thirdeye.spi.util.SpiUtils.optional;
import static ai.startree.thirdeye.util.ResourceUtils.badRequest;
import static ai.startree.thirdeye.util.ResourceUtils.respondOk;

<<<<<<< HEAD
import ai.startree.thirdeye.DaoFilterBuilder;
=======
import ai.startree.thirdeye.RequestCache;
>>>>>>> 0ccf1d9e
import ai.startree.thirdeye.mapper.ApiBeanMapper;
import ai.startree.thirdeye.spi.ThirdEyePrincipal;
import ai.startree.thirdeye.spi.api.AnomalyApi;
import ai.startree.thirdeye.spi.api.AnomalyFeedbackApi;
import ai.startree.thirdeye.spi.datalayer.bao.AlertManager;
import ai.startree.thirdeye.spi.datalayer.bao.MergedAnomalyResultManager;
import ai.startree.thirdeye.spi.datalayer.dto.AlertDTO;
import ai.startree.thirdeye.spi.datalayer.dto.AnomalyFeedbackDTO;
import ai.startree.thirdeye.spi.datalayer.dto.MergedAnomalyResultDTO;
import com.codahale.metrics.annotation.Timed;
import com.google.common.base.Joiner;
import com.google.common.collect.ImmutableMap;
import io.dropwizard.auth.Auth;
import io.swagger.annotations.Api;
import io.swagger.annotations.ApiKeyAuthDefinition;
import io.swagger.annotations.ApiKeyAuthDefinition.ApiKeyLocation;
import io.swagger.annotations.ApiParam;
import io.swagger.annotations.Authorization;
import io.swagger.annotations.SecurityDefinition;
import io.swagger.annotations.SwaggerDefinition;
import java.util.Arrays;
import java.util.Collections;
import java.util.HashMap;
import java.util.List;
import java.util.Map;
import java.util.stream.Collectors;
import javax.inject.Inject;
import javax.inject.Singleton;
import javax.ws.rs.GET;
import javax.ws.rs.POST;
import javax.ws.rs.Path;
import javax.ws.rs.PathParam;
import javax.ws.rs.Produces;
import javax.ws.rs.core.Context;
import javax.ws.rs.core.HttpHeaders;
import javax.ws.rs.core.MediaType;
import javax.ws.rs.core.MultivaluedHashMap;
import javax.ws.rs.core.MultivaluedMap;
import javax.ws.rs.core.Response;
import javax.ws.rs.core.UriInfo;

@Api(tags = "Anomaly", authorizations = {@Authorization(value = "oauth")})
@SwaggerDefinition(securityDefinition = @SecurityDefinition(apiKeyAuthDefinitions = @ApiKeyAuthDefinition(name = HttpHeaders.AUTHORIZATION, in = ApiKeyLocation.HEADER, key = "oauth")))
@Singleton
@Produces(MediaType.APPLICATION_JSON)
public class AnomalyResource extends CrudResource<AnomalyApi, MergedAnomalyResultDTO> {

  private static final String ALERT_ID = "alertId";
  private static final String DATASET = "dataset";
  private static final String METRIC = "metric";
  public static final ImmutableMap<String, String> API_TO_BEAN_MAP = ImmutableMap.<String, String>builder()
      .put(ALERT_ID, "detectionConfigId")
      .put("startTime", "startTime")
      .put("endTime", "endTime")
      .put("isChild", "child")
      .build();
  private final MergedAnomalyResultManager mergedAnomalyResultManager;
  private final AlertManager alertManager;

  @Inject
  public AnomalyResource(
      final MergedAnomalyResultManager mergedAnomalyResultManager,
      final AlertManager alertManager) {
    super(mergedAnomalyResultManager, API_TO_BEAN_MAP);
    this.mergedAnomalyResultManager = mergedAnomalyResultManager;
    this.alertManager = alertManager;
  }

  private static AnomalyFeedbackDTO toAnomalyFeedbackDTO(AnomalyFeedbackApi api) {
    final AnomalyFeedbackDTO dto = new AnomalyFeedbackDTO();
    dto.setComment(api.getComment());
    dto.setFeedbackType(api.getType());

    return dto;
  }

  @Override
  protected RequestCache createRequestCache() {
    return super.createRequestCache()
        .setAlerts(buildCache(alertManager::findById));
  }

  @Override
  protected MergedAnomalyResultDTO createDto(final ThirdEyePrincipal principal,
      final AnomalyApi api) {
    throw badRequest(ERR_OPERATION_UNSUPPORTED);
  }

  @Override
  protected MergedAnomalyResultDTO toDto(final AnomalyApi api) {
    // For now, anomalies are to be created/edited by the system.
    throw badRequest(ERR_OPERATION_UNSUPPORTED);
  }

  @Override
  protected AnomalyApi toApi(final MergedAnomalyResultDTO dto, RequestCache cache) {
    final AnomalyApi anomalyApi = ApiBeanMapper.toApi(dto);
    optional(anomalyApi.getAlert())
        .filter(alertApi -> alertApi.getId() != null)
        .ifPresent(alertApi -> alertApi.setName(cache.getAlerts()
            .getUnchecked(alertApi.getId())
            .getName()));
    return anomalyApi;
  }

<<<<<<< HEAD
  private AnomalyApi toApi(final MergedAnomalyResultDTO dto,
    final HashMap<Long, AlertDTO> requestCache) {
    final AnomalyApi anomalyApi = ApiBeanMapper.toApi(dto);
    optional(anomalyApi.getAlert())
      .filter(alertApi -> alertApi.getId() != null)
      .ifPresent(alertApi -> alertApi.setName(requestCache.get(alertApi.getId()).getName()));
    return anomalyApi;
  }

  private void populateNameIfPossible(final AlertApi alertApi) {
    optional(alertManager.findById(alertApi.getId()))
        .ifPresent(alert -> alertApi.setName(alert.getName()));
  }

  private boolean checkFilters(final AlertDTO alert, final MultivaluedMap<String, String> params) {
    try {
      return checkDataset(alert, params) &&
        checkMetric(alert, params);
    } finally {
      // remove the query params as they are dealt with
      // they are not part of Anomaly API_TO_BEAN_MAP
      params.remove(METRIC);
      params.remove(DATASET);
    }
  }

  private boolean checkDataset(final AlertDTO alert, final MultivaluedMap<String, String> params) {
    String query = params.getFirst(DATASET);
    if (query != null) {
      return queryToList(query).contains(renderProperty(
        alert.getTemplate().getMetadata().getDataset().getName(),
        alert.getTemplateProperties()).toString());
    }
    return true;
  }

  private boolean checkMetric(final AlertDTO alert, final MultivaluedMap<String, String> params) {
    String query = params.getFirst(METRIC);
    if (query != null) {
      return queryToList(query).contains(renderProperty(
        alert.getTemplate().getMetadata().getMetric().getName(),
        alert.getTemplateProperties()).toString());
    }
    return true;
  }

  private Object renderProperty(final String name, final Map<String, Object> properties) {
    return properties.get(name.substring(2,name.length()-1));
  }

  private List<String> queryToList(final String query) {
    return Arrays.asList(query.substring(query.indexOf("]") + 1).split(","));
  }

  private String listToQuery(final List<String> params, final String operator) {
    return String.format("%s%s", operator, Joiner.on(',').join(params));
  }

  private HashMap<Long, AlertDTO> prepareRequestCache(
    final MultivaluedMap<String, String> queryParameters) {
    final HashMap<Long, AlertDTO> requestCache = new HashMap<>();
    if (queryParameters.containsKey(ALERT_ID)) {
      alertManager.filter(new DaoFilterBuilder(AlertResource.API_TO_BEAN_MAP)
          .buildFilter(new MultivaluedHashMap<>(Map.of("id", queryParameters.getFirst(ALERT_ID)))))
        .forEach(alert -> requestCache.put(alert.getId(), alert));
    } else {
      alertManager.findAll().forEach(alert -> requestCache.put(alert.getId(), alert));
    }
    return requestCache;
  }

  @GET
  @Timed
  @Produces(MediaType.APPLICATION_JSON)
  public Response getAll(
    @ApiParam(hidden = true) @Auth ThirdEyePrincipal principal,
    @Context UriInfo uriInfo) {
    final MultivaluedMap<String, String> finalQueryParameters = new MultivaluedHashMap<>(uriInfo.getQueryParameters());
    final HashMap<Long, AlertDTO> requestCache = prepareRequestCache(finalQueryParameters);

    // fetch all the ids of alerts which satisfy the filters
    final List<String> alertQuery = requestCache.values().stream()
      .filter(alertDTO -> checkFilters(alertDTO, finalQueryParameters))
      .map(alertDTO -> alertDTO.getId().toString())
      .collect(Collectors.toList());

    if (alertQuery.isEmpty()) {
      return respondOk(Collections.emptyList());
    } else {
      finalQueryParameters.putSingle(ALERT_ID, listToQuery(alertQuery, "[in]"));
      final List<MergedAnomalyResultDTO> results = dtoManager.filter(new DaoFilterBuilder(apiToBeanMap).buildFilter(finalQueryParameters));
      return respondOk(results.stream().map(anomalyDto -> toApi(anomalyDto, requestCache)));
    }
  }

=======
>>>>>>> 0ccf1d9e
  @Path("{id}/feedback")
  @POST
  @Timed
  public Response setFeedback(
      @ApiParam(hidden = true) @Auth ThirdEyePrincipal principal,
      @PathParam("id") Long id,
      AnomalyFeedbackApi api) {
    final MergedAnomalyResultDTO dto = get(id);

    final AnomalyFeedbackDTO feedbackDTO = toAnomalyFeedbackDTO(api);
    dto.setFeedback(feedbackDTO);
    mergedAnomalyResultManager.updateAnomalyFeedback(dto);

    if (dto.isChild()) {
      optional(mergedAnomalyResultManager.findParent(dto))
          .ifPresent(p -> {
            p.setFeedback(feedbackDTO);
            mergedAnomalyResultManager.updateAnomalyFeedback(p);
          });
    }

    return Response
        .ok()
        .build();
  }
}<|MERGE_RESOLUTION|>--- conflicted
+++ resolved
@@ -11,11 +11,8 @@
 import static ai.startree.thirdeye.util.ResourceUtils.badRequest;
 import static ai.startree.thirdeye.util.ResourceUtils.respondOk;
 
-<<<<<<< HEAD
 import ai.startree.thirdeye.DaoFilterBuilder;
-=======
 import ai.startree.thirdeye.RequestCache;
->>>>>>> 0ccf1d9e
 import ai.startree.thirdeye.mapper.ApiBeanMapper;
 import ai.startree.thirdeye.spi.ThirdEyePrincipal;
 import ai.startree.thirdeye.spi.api.AnomalyApi;
@@ -121,7 +118,6 @@
     return anomalyApi;
   }
 
-<<<<<<< HEAD
   private AnomalyApi toApi(final MergedAnomalyResultDTO dto,
     final HashMap<Long, AlertDTO> requestCache) {
     final AnomalyApi anomalyApi = ApiBeanMapper.toApi(dto);
@@ -129,11 +125,6 @@
       .filter(alertApi -> alertApi.getId() != null)
       .ifPresent(alertApi -> alertApi.setName(requestCache.get(alertApi.getId()).getName()));
     return anomalyApi;
-  }
-
-  private void populateNameIfPossible(final AlertApi alertApi) {
-    optional(alertManager.findById(alertApi.getId()))
-        .ifPresent(alert -> alertApi.setName(alert.getName()));
   }
 
   private boolean checkFilters(final AlertDTO alert, final MultivaluedMap<String, String> params) {
@@ -217,8 +208,6 @@
     }
   }
 
-=======
->>>>>>> 0ccf1d9e
   @Path("{id}/feedback")
   @POST
   @Timed
