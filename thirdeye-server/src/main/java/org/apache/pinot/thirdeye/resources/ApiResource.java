package org.apache.pinot.thirdeye.resources;

import javax.inject.Inject;
import javax.ws.rs.Path;

public class ApiResource {

  private final ApplicationResource applicationResource;
  private final DataSourceResource dataSourceResource;
  private final DatasetResource datasetResource;
  private final MetricResource metricResource;
  private final AlertResource alertResource;
  private final AlertTemplateResource alertTemplateResource;
  private final SubscriptionGroupResource subscriptionGroupResource;
  private final AnomalyResource anomalyResource;
  private final EntityResource entityResource;
  private final RcaResource rcaResource;
  private final EventResource eventResource;
  private final TaskResource taskResource;

  @Inject
<<<<<<< HEAD
  public ApiResource( final ApplicationResource applicationResource,
=======
  public ApiResource(final ApplicationResource applicationResource,
>>>>>>> d92799b4
      final DataSourceResource dataSourceResource,
      final DatasetResource datasetResource,
      final MetricResource metricResource,
      final AlertResource alertResource,
      final AlertTemplateResource alertTemplateResource,
      final SubscriptionGroupResource subscriptionGroupResource,
      final AnomalyResource anomalyResource,
      final EntityResource entityResource,
      final RcaResource rcaResource,
      final EventResource eventResource,
      final TaskResource taskResource) {
    this.applicationResource = applicationResource;
    this.dataSourceResource = dataSourceResource;
    this.datasetResource = datasetResource;
    this.metricResource = metricResource;
    this.alertResource = alertResource;
    this.alertTemplateResource = alertTemplateResource;
    this.subscriptionGroupResource = subscriptionGroupResource;
    this.anomalyResource = anomalyResource;
    this.entityResource = entityResource;
    this.rcaResource = rcaResource;
    this.eventResource = eventResource;
    this.taskResource = taskResource;
  }

  @Path("applications")
  public ApplicationResource getApplicationResource() {
    return applicationResource;
  }

  @Path("data-sources")
  public DataSourceResource getDataSourceResource() {
    return dataSourceResource;
  }

  @Path("datasets")
  public DatasetResource getDatasetResource() {
    return datasetResource;
  }

  @Path("metrics")
  public MetricResource getMetricResource() {
    return metricResource;
  }

  @Path("alerts")
  public AlertResource getAlertResource() {
    return alertResource;
  }

  @Path("alert-templates")
  public AlertTemplateResource getAlertTemplateResource() {
    return alertTemplateResource;
  }

  @Path("subscription-groups")
  public SubscriptionGroupResource getSubscriptionGroupResource() {
    return subscriptionGroupResource;
  }

  @Path("anomalies")
  public AnomalyResource getAnomalyResource() {
    return anomalyResource;
  }

  @Path("entities")
  public EntityResource getEntityResource() {
    return entityResource;
  }

  @Path("rca")
  public RcaResource getRcaResource() {
    return rcaResource;
  }

  @Path("events")
  public EventResource getEventResource() {
    return eventResource;
  }

  @Path("tasks")
  public TaskResource getTaskResource() {
    return taskResource;
  }
}<|MERGE_RESOLUTION|>--- conflicted
+++ resolved
@@ -19,11 +19,7 @@
   private final TaskResource taskResource;
 
   @Inject
-<<<<<<< HEAD
-  public ApiResource( final ApplicationResource applicationResource,
-=======
   public ApiResource(final ApplicationResource applicationResource,
->>>>>>> d92799b4
       final DataSourceResource dataSourceResource,
       final DatasetResource datasetResource,
       final MetricResource metricResource,
