--- conflicted
+++ resolved
@@ -127,14 +127,8 @@
   @Timed
   @Produces(MediaType.APPLICATION_JSON)
   public Response getAll(
-<<<<<<< HEAD
       @Auth ThirdEyePrincipal principal,
       @Context UriInfo uriInfo) {
-=======
-      @HeaderParam(HttpHeaders.AUTHORIZATION) String authHeader,
-      @Context UriInfo uriInfo
-  ) {
->>>>>>> d92799b4
     final MultivaluedMap<String, String> queryParameters = uriInfo.getQueryParameters();
     final List<DtoT> results = queryParameters.size() > 0
         ? dtoManager.filter(new DaoFilterBuilder(apiToBeanMap).buildFilter(queryParameters))
@@ -149,15 +143,11 @@
   public Response createMultiple(
       @Auth ThirdEyePrincipal principal,
       List<ApiT> list) {
-<<<<<<< HEAD
-
-=======
->>>>>>> d92799b4
+
     ensureExists(list, "Invalid request");
-
     return respondOk(list.stream()
         .peek(api1 -> validate(api1, null))
-        .map(api -> createDto(new ThirdEyePrincipal(NO_AUTH_USER), api))
+        .map(api -> createDto(principal, api))
         .peek(dtoManager::save)
         .peek(dto -> requireNonNull(dto.getId(), "DB update failed!"))
         .map(this::toApi)
@@ -172,7 +162,7 @@
       @Auth ThirdEyePrincipal principal,
       List<ApiT> list) {
     return respondOk(list.stream()
-        .map(o -> updateDto(new ThirdEyePrincipal(NO_AUTH_USER), o))
+        .map(o -> updateDto(principal, o))
         .peek(dtoManager::update)
         .map(this::toApi)
         .collect(Collectors.toList()));
@@ -211,11 +201,7 @@
   @Timed
   @Produces(MediaType.APPLICATION_JSON)
   public Response deleteAll(
-<<<<<<< HEAD
       @Auth ThirdEyePrincipal principal) {
-=======
-      @HeaderParam(HttpHeaders.AUTHORIZATION) String authHeader) {
->>>>>>> d92799b4
     dtoManager.findAll().forEach(this::deleteDto);
     return Response.ok().build();
   }
