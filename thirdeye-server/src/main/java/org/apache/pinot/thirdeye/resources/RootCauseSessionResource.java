package org.apache.pinot.thirdeye.resources;

import static org.apache.pinot.thirdeye.spi.Constants.NO_AUTH_USER;

import com.google.inject.Inject;
import com.google.inject.Singleton;
import io.swagger.annotations.ApiOperation;
import java.util.ArrayList;
import java.util.Arrays;
import java.util.Iterator;
import java.util.List;
import java.util.Objects;
import javax.ws.rs.GET;
import javax.ws.rs.POST;
import javax.ws.rs.Path;
import javax.ws.rs.PathParam;
import javax.ws.rs.Produces;
import javax.ws.rs.QueryParam;
import javax.ws.rs.core.MediaType;
import org.apache.commons.lang3.StringUtils;
import org.apache.pinot.thirdeye.spi.datalayer.Predicate;
import org.apache.pinot.thirdeye.spi.datalayer.bao.RootcauseSessionManager;
import org.apache.pinot.thirdeye.spi.datalayer.dto.RootcauseSessionDTO;
import org.apache.pinot.thirdeye.spi.rootcause.impl.AnomalyEventEntity;
import org.codehaus.jackson.map.ObjectMapper;
import org.codehaus.jackson.type.TypeReference;
import org.joda.time.DateTime;

@Produces(MediaType.APPLICATION_JSON)
@Singleton
public class RootCauseSessionResource {
  private final RootcauseSessionManager sessionDAO;
  private final ObjectMapper mapper;

  @Inject
  public RootCauseSessionResource(RootcauseSessionManager sessionDAO, ObjectMapper mapper) {
    this.sessionDAO = sessionDAO;
    this.mapper = mapper;
  }

  @GET
  @Path("/{sessionId}")
  @ApiOperation(value = "Get RootCauseSession by sessionId")
  public RootcauseSessionDTO get(
      @PathParam("sessionId") Long sessionId) {
    if (sessionId == null) {
      throw new IllegalArgumentException("Must provide sessionId");
    }

    RootcauseSessionDTO session = this.sessionDAO.findById(sessionId);

    if (session == null) {
      throw new IllegalArgumentException(String.format("Could not resolve session id %d", sessionId));
    }

    return session;
  }

  @POST
  @Path("/")
  @ApiOperation(value = "Post a session")
  public Long post(String jsonString) throws Exception {
    RootcauseSessionDTO session = this.mapper.readValue(jsonString, new TypeReference<RootcauseSessionDTO>() {});

    final long timestamp = DateTime.now().getMillis();
    // TODO : revisit after oAuth refactor
<<<<<<< HEAD
    final String username = "user";
=======
    final String username = NO_AUTH_USER;
>>>>>>> d92799b4

    session.setUpdated(timestamp);

    if (session.getId() == null) {
      session.setCreated(timestamp);
      session.setOwner(username);
      session.setAnomalyId(extractAnomalyId(session.getAnomalyUrns()));

    } else {
      RootcauseSessionDTO existing = this.sessionDAO.findById(session.getId());
      if (existing == null) {
        throw new IllegalArgumentException(String.format("Could not resolve session id %d", session.getId()));
      }

      if (Objects.equals(existing.getPermissions(), RootcauseSessionDTO.PermissionType.READ.toString()) &&
          !Objects.equals(existing.getOwner(),username)) {
        throw new IllegalAccessException(String.format("No write permissions for '%s' on session id %d", username, existing.getId()));
      }

      session = merge(existing, session);
    }

    return this.sessionDAO.save(session);
  }

  @GET
  @Path("/query")
  @ApiOperation(value = "Query")
  public List<RootcauseSessionDTO> query(
      @QueryParam("id") String idsString,
      @QueryParam("name") String namesString,
      @QueryParam("owner") String ownersString,
      @QueryParam("previousId") String previousIdsString,
      @QueryParam("anomalyId") String anomalyIdsString,
      @QueryParam("anomalyRangeStart") Long anomalyRangeStart,
      @QueryParam("anomalyRangeEnd") Long anomalyRangeEnd,
      @QueryParam("createdRangeStart") Long createdRangeStart,
      @QueryParam("createdRangeEnd") Long createdRangeEnd,
      @QueryParam("updatedRangeStart") Long updatedRangeStart,
      @QueryParam("updatedRangeEnd") Long updatedRangeEnd) {

    List<Predicate> predicates = new ArrayList<>();

    if (!StringUtils.isBlank(idsString)) {
      predicates.add(Predicate.IN("baseId", split(idsString)));
    }

    if (!StringUtils.isBlank(namesString)) {
      predicates.add(Predicate.IN("name", split(namesString)));
    }

    if (!StringUtils.isBlank(ownersString)) {
      predicates.add(Predicate.IN("owner", split(ownersString)));
    }

    if (!StringUtils.isBlank(previousIdsString)) {
      predicates.add(Predicate.IN("previousId", split(previousIdsString)));
    }

    if (!StringUtils.isBlank(anomalyIdsString)) {
      predicates.add(Predicate.IN("anomalyId", split(anomalyIdsString)));
    }

    if (anomalyRangeStart != null) {
      predicates.add(Predicate.GT("anomalyRangeEnd", anomalyRangeStart));
    }

    if (anomalyRangeEnd != null) {
      predicates.add(Predicate.LT("anomalyRangeStart", anomalyRangeEnd));
    }

    if (createdRangeStart != null) {
      predicates.add(Predicate.GE("created", createdRangeStart));
    }

    if (createdRangeEnd != null) {
      predicates.add(Predicate.LT("created", createdRangeEnd));
    }

    if (updatedRangeStart != null) {
      predicates.add(Predicate.GE("updated", updatedRangeStart));
    }

    if (updatedRangeEnd != null) {
      predicates.add(Predicate.LT("updated", updatedRangeEnd));
    }

    if (predicates.isEmpty()) {
      throw new IllegalArgumentException("Must provide at least one property");
    }

    return this.sessionDAO.findByPredicate(Predicate.AND(predicates.toArray(new Predicate[predicates.size()])));
  }

  /**
   * Returns query param value split by comma and trimmed of empty entries.
   *
   * @param str query param value string (comma separated)
   * @return array of non-empty values
   */
  private static String[] split(String str) {
    List<String> args = new ArrayList<>(Arrays.asList(str.split(",")));
    Iterator<String> itStr = args.iterator();
    while (itStr.hasNext()) {
      if (itStr.next().length() <= 0) {
        itStr.remove();
      }
    }
    return args.toArray(new String[args.size()]);
  }

  /**
   * Merges attributes of an existing session with incoming updates. Does NOT update all values.
   *
   * @param session existing rootcause session
   * @param other updated rootcause session
   * @return modified, existing session
   */
  private static RootcauseSessionDTO merge(RootcauseSessionDTO session, RootcauseSessionDTO other) {
    if (other.getName() != null)
      session.setName(other.getName());

    if (other.getText() != null)
      session.setText(other.getText());

    if (other.getCompareMode() != null)
      session.setCompareMode(other.getCompareMode());

    if (other.getGranularity() != null)
      session.setGranularity(other.getGranularity());

    if (other.getAnalysisRangeStart() != null)
      session.setAnalysisRangeStart(other.getAnalysisRangeStart());

    if (other.getAnalysisRangeEnd() != null)
      session.setAnalysisRangeEnd(other.getAnalysisRangeEnd());

    if (other.getAnomalyRangeStart() != null)
      session.setAnomalyRangeStart(other.getAnomalyRangeStart());

    if (other.getAnomalyRangeEnd() != null)
      session.setAnomalyRangeEnd(other.getAnomalyRangeEnd());

    if (other.getContextUrns() != null)
      session.setContextUrns(other.getContextUrns());

    if (other.getSelectedUrns() != null)
      session.setSelectedUrns(other.getSelectedUrns());

    if (other.getUpdated() != null)
      session.setUpdated(other.getUpdated());

    if (other.getPermissions() != null)
      session.setPermissions(other.getPermissions());

    if (other.getIsUserCustomizingRequest() != null)
      session.setIsUserCustomizingRequest(other.getIsUserCustomizingRequest());

    if (other.getCustomTableSettings() != null)
      session.setCustomTableSettings(other.getCustomTableSettings());

    return session;
  }

  /**
   * Returns the first anomaly entity id from a set of URNs, or {@code null} if none can be found.
   *
   * @param urns urns to scan
   * @return first anomaly entity id, or null
   */
  private static Long extractAnomalyId(Iterable<String> urns) {
    for (String urn : urns) {
      if (AnomalyEventEntity.TYPE.isType(urn)) {
        return AnomalyEventEntity.fromURN(urn, 1.0).getId();
      }
    }
    return null;
  }
}<|MERGE_RESOLUTION|>--- conflicted
+++ resolved
@@ -64,11 +64,7 @@
 
     final long timestamp = DateTime.now().getMillis();
     // TODO : revisit after oAuth refactor
-<<<<<<< HEAD
-    final String username = "user";
-=======
     final String username = NO_AUTH_USER;
->>>>>>> d92799b4
 
     session.setUpdated(timestamp);
 
