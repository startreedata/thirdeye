--- conflicted
+++ resolved
@@ -108,12 +108,8 @@
   }
 
   private ThirdEyePrincipal getPrincipal(String name) {
-<<<<<<< HEAD
-    return new ThirdEyePrincipal(null, new JWTClaimsSet.Builder().claim(NAME_CLAIM, name).build());
-=======
     final String name1 = OidcBindingsCache.getName(new Builder().claim(NAME_CLAIM, name).build());
-    return new ThirdEyePrincipal(name1);
->>>>>>> ec46a49f
+    return new ThirdEyePrincipal(null, name1);
   }
 
   private Timestamp getCurrentTime() {
