/*
 * Copyright 2023 StarTree Inc
 *
 * Licensed under the StarTree Community License (the "License"); you may not use
 * this file except in compliance with the License. You may obtain a copy of the
 * License at http://www.startree.ai/legal/startree-community-license
 *
 * Unless required by applicable law or agreed to in writing, software distributed under the
 * License is distributed on an "AS IS" BASIS, WITHOUT * WARRANTIES OF ANY KIND,
 * either express or implied.
 *
 * See the License for the specific language governing permissions and limitations under
 * the License.
 */

import { Icon } from "@iconify/react";
import {
    Accordion,
    AccordionDetails,
    AccordionSummary,
    Box,
    Button,
    Drawer,
    Typography,
} from "@material-ui/core";
import ExpandMoreIcon from "@material-ui/icons/ExpandMore";
import { isEmpty } from "lodash";
import React, { FunctionComponent, useState } from "react";
import { useTranslation } from "react-i18next";
import {
    PropertyConfigValueTypes,
    TemplatePropertiesObject,
} from "../../rest/dto/alert.interfaces";
import {
    ALERT_PROPERTIES_DEFAULT_ORDER,
    ALERT_PROPERTIES_DEFAULT_STEP,
    extendablePropertyStepNameMap,
} from "../../utils/alerts/alerts.util";
import { FormComponentForTemplateField } from "../alert-wizard-v2/alert-template/alert-template-form-field/form-component-for-template-field/form-component-for-template-field.component";
import { LabelForTemplateFieldV2 } from "../alert-wizard-v2/alert-template/alert-template-form-field/label-for-template-field-v2/label-for-template-field-v2.component";
import { PropertyRenderConfig } from "../alert-wizard-v2/alert-template/alert-template-properties-builder/alert-template-properties-builder.interfaces";
import { AdditonalFiltersDrawerProps } from "./additional-filters-drawer.interfaces";
import { useAdditonalFiltersDrawerStyles } from "./additional-filters-drawer.styles";

// import { uniq } from "lodash";

/**
 * Convenience wrapper on top of HelpDrawerCoreV1 so consumers do not have
 * to maintain isOpen state
 */
export const AdditonalFiltersDrawer: FunctionComponent<AdditonalFiltersDrawerProps> =
    ({
        defaultValues,
        onApply,
        isOpen,
        onClose,
        availableConfigurations,
        emptyMessage,
    }) => {
        // const uniqueSections = uniq(availableConfigurations.map(option => option.section))
        const classes = useAdditonalFiltersDrawerStyles();
        const { t } = useTranslation();
        const [localCopyOfProperties, setLocalCopyOfProperties] =
            useState<TemplatePropertiesObject>({
                ...defaultValues,
            });

        const handleOnChange = (
            key: string,
            value: PropertyConfigValueTypes
        ): void => {
            setLocalCopyOfProperties((prev) => ({
                ...prev,
                [key]: value,
            }));
        };

        const onSubmit = (e: React.FormEvent<HTMLFormElement>): void => {
            e.preventDefault();
            onApply(localCopyOfProperties);
        };

<<<<<<< HEAD
        const handleClose = (): void => {
            setLocalCopyOfProperties({ ...defaultValues });
            onClose();
        };
=======
        const orderedGroupedProperties: Record<
            string,
            Record<string, PropertyRenderConfig[]>
        > = {};
        /* The idea is to display properties in a specifc order. We have that order pre-defined.
            In case there is a property that belongs to a step that is not in pre-defined order,
            we push it at the second last place, just before the properties of "OTHER" step
        */
        const keysPresent = Object.keys(availableConfigurations);
        ALERT_PROPERTIES_DEFAULT_ORDER.forEach((alertProperty) => {
            if (alertProperty !== ALERT_PROPERTIES_DEFAULT_STEP.STEP) {
                if (availableConfigurations[alertProperty]) {
                    orderedGroupedProperties[alertProperty] =
                        availableConfigurations[alertProperty];
                }
            }
        });
        const keysNotInDefaultOrder = keysPresent.filter(
            (key) => !ALERT_PROPERTIES_DEFAULT_ORDER.includes(key)
        );
        if (!isEmpty(keysNotInDefaultOrder)) {
            keysNotInDefaultOrder.forEach((key) => {
                orderedGroupedProperties[key] = availableConfigurations[key];
            });
        }
        if (availableConfigurations[ALERT_PROPERTIES_DEFAULT_STEP.STEP]) {
            orderedGroupedProperties[ALERT_PROPERTIES_DEFAULT_STEP.STEP] =
                availableConfigurations[ALERT_PROPERTIES_DEFAULT_STEP.STEP];
        }
>>>>>>> 3e5a136e

        return (
            <Drawer
                PaperProps={{
                    className: classes.drawerPaper,
                }}
                anchor="right"
                open={isOpen}
                onClose={handleClose}
            >
                <form onSubmit={onSubmit}>
                    <Box
                        alignItems="center"
                        className={classes.header}
                        display="flex"
                        justifyContent="space-between"
                    >
                        <Typography variant="h6">
                            {t("label.advanced-options")}
                        </Typography>
                        <Icon
                            cursor="pointer"
                            fontSize={24}
                            icon="ic:round-close"
                            onClick={handleClose}
                        />
                    </Box>
                    {emptyMessage ? (
                        emptyMessage
                    ) : (
                        <>
                            <Box className={classes.content} flex={1}>
                                <Box>
<<<<<<< HEAD
                                    {availableConfigurations?.map((config) => (
                                        <Box
                                            className={classes.configItem}
                                            key={config.name}
                                            mb={3}
                                            width="100%"
                                        >
                                            <Typography
                                                color="inherit"
                                                variant="h6"
                                            >
                                                {config.name}
                                            </Typography>
                                            <Box
                                                className={
                                                    classes.configItemFields
                                                }
                                            >
                                                {config.requiredPropertiesWithMetadata.map(
                                                    (propertyMetadata) => (
                                                        <Box
                                                            key={
                                                                propertyMetadata.name
=======
                                    {Object.keys(orderedGroupedProperties).map(
                                        (config) => {
                                            const subStepMap =
                                                availableConfigurations[config];

                                            return (
                                                <Box
                                                    className={
                                                        classes.configItem
                                                    }
                                                    key={
                                                        extendablePropertyStepNameMap[
                                                            config
                                                        ]
                                                    }
                                                    mb={3}
                                                    width="100%"
                                                >
                                                    <Accordion>
                                                        <AccordionSummary
                                                            aria-controls={`${extendablePropertyStepNameMap[config]}-content`}
                                                            expandIcon={
                                                                <ExpandMoreIcon />
>>>>>>> 3e5a136e
                                                            }
                                                            id={`${extendablePropertyStepNameMap[config]}-header`}
                                                        >
                                                            <Typography
                                                                color="inherit"
                                                                variant="h6"
                                                            >
                                                                {
                                                                    extendablePropertyStepNameMap[
                                                                        config
                                                                    ]
                                                                }
                                                            </Typography>
                                                        </AccordionSummary>
                                                        <AccordionDetails>
                                                            <Box
                                                                className={
                                                                    classes.configItemFields
                                                                }
                                                            >
                                                                {subStepMap[
                                                                    ALERT_PROPERTIES_DEFAULT_STEP
                                                                        .SUBSTEP
                                                                ] &&
                                                                    subStepMap[
                                                                        ALERT_PROPERTIES_DEFAULT_STEP
                                                                            .SUBSTEP
                                                                    ].map(
                                                                        (
                                                                            step
                                                                        ) => (
                                                                            <Box
                                                                                key={
                                                                                    step
                                                                                        .metadata
                                                                                        .name
                                                                                }
                                                                            >
                                                                                <LabelForTemplateFieldV2
                                                                                    className={
                                                                                        classes.formLabel
                                                                                    }
                                                                                    name={
                                                                                        step
                                                                                            .metadata
                                                                                            .name
                                                                                    }
                                                                                    tooltipText={
                                                                                        step
                                                                                            .metadata
                                                                                            .description
                                                                                    }
                                                                                />
                                                                                <FormComponentForTemplateField
                                                                                    propertyKey={
                                                                                        step
                                                                                            .metadata
                                                                                            .name
                                                                                    }
                                                                                    templateFieldProperty={
                                                                                        step.metadata
                                                                                    }
                                                                                    value={
                                                                                        localCopyOfProperties[
                                                                                            step
                                                                                                .metadata
                                                                                                .name
                                                                                        ]
                                                                                    }
                                                                                    onChange={(
                                                                                        newValue
                                                                                    ) => {
                                                                                        handleOnChange(
                                                                                            step
                                                                                                .metadata
                                                                                                .name,
                                                                                            newValue
                                                                                        );
                                                                                    }}
                                                                                />
                                                                            </Box>
                                                                        )
                                                                    )}
                                                                {Object.keys(
                                                                    subStepMap
                                                                )
                                                                    .filter(
                                                                        (
                                                                            subStep
                                                                        ) =>
                                                                            subStep !==
                                                                            ALERT_PROPERTIES_DEFAULT_STEP.SUBSTEP
                                                                    )
                                                                    .filter(
                                                                        (cs) =>
                                                                            subStepMap[
                                                                                cs
                                                                            ]
                                                                                .length >
                                                                            0
                                                                    )
                                                                    .map(
                                                                        (
                                                                            currentSubStep
                                                                        ) => (
                                                                            <Box
                                                                                key={
                                                                                    currentSubStep
                                                                                }
                                                                                pb={
                                                                                    3
                                                                                }
                                                                            >
                                                                                <Typography variant="h6">
                                                                                    {
                                                                                        currentSubStep
                                                                                    }
                                                                                </Typography>
                                                                                {subStepMap[
                                                                                    currentSubStep
                                                                                ].map(
                                                                                    (
                                                                                        step
                                                                                    ) => (
                                                                                        <Box
                                                                                            key={
                                                                                                step
                                                                                                    .metadata
                                                                                                    .name
                                                                                            }
                                                                                        >
                                                                                            <LabelForTemplateFieldV2
                                                                                                className={
                                                                                                    classes.formLabel
                                                                                                }
                                                                                                name={
                                                                                                    step
                                                                                                        .metadata
                                                                                                        .name
                                                                                                }
                                                                                                tooltipText={
                                                                                                    step
                                                                                                        .metadata
                                                                                                        .description
                                                                                                }
                                                                                            />
                                                                                            <FormComponentForTemplateField
                                                                                                propertyKey={
                                                                                                    step
                                                                                                        .metadata
                                                                                                        .name
                                                                                                }
                                                                                                templateFieldProperty={
                                                                                                    step.metadata
                                                                                                }
                                                                                                value={
                                                                                                    localCopyOfProperties[
                                                                                                        step
                                                                                                            .metadata
                                                                                                            .name
                                                                                                    ]
                                                                                                }
                                                                                                onChange={(
                                                                                                    newValue
                                                                                                ) => {
                                                                                                    handleOnChange(
                                                                                                        step
                                                                                                            .metadata
                                                                                                            .name,
                                                                                                        newValue
                                                                                                    );
                                                                                                }}
                                                                                            />
                                                                                        </Box>
                                                                                    )
                                                                                )}
                                                                            </Box>
                                                                        )
                                                                    )}
                                                            </Box>
                                                        </AccordionDetails>
                                                    </Accordion>
                                                </Box>
                                            );
                                        }
                                    )}
                                </Box>
                            </Box>
                            <Box
                                className={classes.footer}
                                display="flex"
                                justifyContent="space-between"
                            >
                                <Button
                                    className={classes.actionSecondary}
                                    size="medium"
                                    variant="contained"
                                    onClick={handleClose}
                                >
                                    {t("label.close")}
                                </Button>
                                <Button
                                    className={classes.actionPrimary}
                                    color="primary"
                                    size="medium"
                                    type="submit"
                                    variant="contained"
                                >
                                    {t("label.apply-filter")}
                                </Button>
                            </Box>
                        </>
                    )}
                </form>
            </Drawer>
        );
    };<|MERGE_RESOLUTION|>--- conflicted
+++ resolved
@@ -80,12 +80,11 @@
             onApply(localCopyOfProperties);
         };
 
-<<<<<<< HEAD
         const handleClose = (): void => {
             setLocalCopyOfProperties({ ...defaultValues });
             onClose();
         };
-=======
+
         const orderedGroupedProperties: Record<
             string,
             Record<string, PropertyRenderConfig[]>
@@ -95,6 +94,7 @@
             we push it at the second last place, just before the properties of "OTHER" step
         */
         const keysPresent = Object.keys(availableConfigurations);
+
         ALERT_PROPERTIES_DEFAULT_ORDER.forEach((alertProperty) => {
             if (alertProperty !== ALERT_PROPERTIES_DEFAULT_STEP.STEP) {
                 if (availableConfigurations[alertProperty]) {
@@ -115,7 +115,6 @@
             orderedGroupedProperties[ALERT_PROPERTIES_DEFAULT_STEP.STEP] =
                 availableConfigurations[ALERT_PROPERTIES_DEFAULT_STEP.STEP];
         }
->>>>>>> 3e5a136e
 
         return (
             <Drawer
@@ -149,31 +148,6 @@
                         <>
                             <Box className={classes.content} flex={1}>
                                 <Box>
-<<<<<<< HEAD
-                                    {availableConfigurations?.map((config) => (
-                                        <Box
-                                            className={classes.configItem}
-                                            key={config.name}
-                                            mb={3}
-                                            width="100%"
-                                        >
-                                            <Typography
-                                                color="inherit"
-                                                variant="h6"
-                                            >
-                                                {config.name}
-                                            </Typography>
-                                            <Box
-                                                className={
-                                                    classes.configItemFields
-                                                }
-                                            >
-                                                {config.requiredPropertiesWithMetadata.map(
-                                                    (propertyMetadata) => (
-                                                        <Box
-                                                            key={
-                                                                propertyMetadata.name
-=======
                                     {Object.keys(orderedGroupedProperties).map(
                                         (config) => {
                                             const subStepMap =
@@ -197,7 +171,6 @@
                                                             aria-controls={`${extendablePropertyStepNameMap[config]}-content`}
                                                             expandIcon={
                                                                 <ExpandMoreIcon />
->>>>>>> 3e5a136e
                                                             }
                                                             id={`${extendablePropertyStepNameMap[config]}-header`}
                                                         >
