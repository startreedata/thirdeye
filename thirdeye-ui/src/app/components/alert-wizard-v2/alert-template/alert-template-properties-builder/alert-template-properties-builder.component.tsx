/*
 * Copyright 2022 StarTree Inc
 *
 * Licensed under the StarTree Community License (the "License"); you may not use
 * this file except in compliance with the License. You may obtain a copy of the
 * License at http://www.startree.ai/legal/startree-community-license
 *
 * Unless required by applicable law or agreed to in writing, software distributed under the
 * License is distributed on an "AS IS" BASIS, WITHOUT * WARRANTIES OF ANY KIND,
 * either express or implied.
 *
 * See the License for the specific language governing permissions and limitations under
 * the License.
 */
import {
    Box,
    Button,
    Divider,
    Grid,
    Link,
    Typography,
} from "@material-ui/core";
import ExpandLess from "@material-ui/icons/ExpandLess";
import ExpandMore from "@material-ui/icons/ExpandMore";
import InfoIcon from "@material-ui/icons/Info";
import Alert from "@material-ui/lab/Alert";
import { debounce } from "lodash";
import React, {
    FunctionComponent,
    useCallback,
    useEffect,
    useState,
} from "react";
import { useTranslation } from "react-i18next";
import { getAlertTemplatesUpdatePath } from "../../../../utils/routes/routes.util";
import { useAlertWizardV2Styles } from "../../alert-wizard-v2.styles";
import { AlertTemplateFormField } from "../alert-template-form-field/alert-template-form-field.component";
import { setUpFieldInputRenderConfig } from "../alert-template.utils";
import {
    AlertTemplatePropertiesBuilderProps,
    PropertyRenderConfig,
} from "./alert-template-properties-builder.interfaces";

export const AlertTemplatePropertiesBuilder: FunctionComponent<AlertTemplatePropertiesBuilderProps> =
    ({
        alertTemplateId,
        templateProperties,
        onPropertyValueChange,
        availableFields,
    }) => {
        const { t } = useTranslation();
        const classes = useAlertWizardV2Styles();

        const [showMore, setShowMore] = useState<boolean>(false);

        const [requiredKeys, setRequiredKeys] = useState<
            PropertyRenderConfig[]
        >([]);
        const [optionalKeys, setOptionalKeys] = useState<
            PropertyRenderConfig[]
        >([]);

        useEffect(() => {
            const [requiredKeys, optionalKeys] = setUpFieldInputRenderConfig(
                availableFields,
                templateProperties
            );

            setRequiredKeys(requiredKeys);
            setOptionalKeys(optionalKeys);
        }, [availableFields]);

        const handlePropertyValueChange = useCallback(
            debounce((key, value) => {
                onPropertyValueChange({
                    [key]: value,
                });
            }, 100),
            [onPropertyValueChange]
        );

        return (
            <>
                <Grid container item xs={12}>
                    <Grid item xs={12}>
                        <Box paddingBottom={2} paddingTop={2}>
                            <Alert
                                className={classes.infoAlert}
                                icon={<InfoIcon />}
                                severity="info"
                            >
                                {t(
                                    "message.changes-added-to-template-properties"
                                )}
                                <Link
                                    href={getAlertTemplatesUpdatePath(
                                        alertTemplateId
                                    )}
                                    target="_blank"
                                >
                                    {t(
                                        "label.template-configuration"
                                    ).toLowerCase()}
                                </Link>
                            </Alert>
                        </Box>
                    </Grid>
                </Grid>
                <Grid item xs={12}>
                    <Box paddingBottom={2}>
                        <Typography variant="h6">
                            {t("label.template-properties")}
                        </Typography>
                        <Typography variant="body2">
                            {t("message.setup-properties-based-on-your-needs")}
                        </Typography>
                    </Box>
                </Grid>
<<<<<<< HEAD
                {requiredKeys.map((item, idx) => (
                    <AlertTemplateFormField
                        item={item}
                        key={item.key}
                        textFieldProps={{
                            inputProps: { tabIndex: idx + 1 },
                            placeholder: t("label.add-property-value", {
                                key: item.key,
                            }),
                            onChange: (e) => {
                                handlePropertyValueChange(
                                    item.key,
                                    e.currentTarget.value
                                );
                            },
                        }}
                        tooltipText={propertyDetails?.[item.key]?.description}
                    />
                ))}
=======
                {requiredKeys.map((item, idx) => {
                    return (
                        <InputSection
                            inputComponent={
                                <TextField
                                    fullWidth
                                    data-testid={`textfield-${item.key}`}
                                    defaultValue={item.value}
                                    inputProps={{ tabIndex: idx + 1 }}
                                    placeholder={t("label.add-property-value", {
                                        key: item.key,
                                    })}
                                    onChange={(e) => {
                                        handlePropertyValueChange(
                                            item.key,
                                            e.currentTarget.value
                                        );
                                    }}
                                />
                            }
                            key={item.key}
                            labelComponent={
                                <Box paddingBottom={1} paddingTop={1}>
                                    <Typography variant="body2">
                                        {item.key}
                                    </Typography>
                                    {item.metadata.description && (
                                        <Typography
                                            className={
                                                classes.alertPropertyLabelDescription
                                            }
                                            variant="caption"
                                        >
                                            {item.metadata.description}
                                        </Typography>
                                    )}
                                </Box>
                            }
                        />
                    );
                })}
>>>>>>> fc3684ec
                {!showMore && optionalKeys.length > 0 && (
                    <>
                        <Grid item xs={12}>
                            <Divider />
                        </Grid>
                        <Grid item xs={12}>
                            <Button
                                color="primary"
                                data-testid="show-more-btn"
                                variant="text"
                                onClick={() => setShowMore(true)}
                            >
                                {t("label.show-count-default-properties", {
                                    count: optionalKeys.length,
                                })}
                                <ExpandMore />
                            </Button>
                        </Grid>
                        <Grid item xs={12}>
                            <Box marginBottom={5}>
                                <Divider />
                            </Box>
                        </Grid>
                    </>
                )}
                {showMore && (
                    <>
                        <Grid item xs={12}>
                            <Divider />
                        </Grid>
                        <Grid item xs={12}>
                            <Box paddingBottom={2} paddingTop={3}>
                                <Typography variant="body2">
                                    {t(
                                        "message.enter-value-to-override-defaults"
                                    )}
                                </Typography>
                            </Box>
                        </Grid>
<<<<<<< HEAD
                        {optionalKeys.map((item, idx) => (
                            <AlertTemplateFormField
                                item={item}
                                key={item.key}
                                textFieldProps={{
                                    inputProps: {
                                        tabIndex: requiredKeys.length + idx + 1,
                                    },
                                    placeholder: item.defaultValue.toString(),
                                    onChange: (e) => {
                                        handlePropertyValueChange(
                                            item.key,
                                            e.currentTarget.value
                                        );
                                    },
                                }}
                                tooltipText={
                                    propertyDetails?.[item.key]?.description
                                }
                            />
                        ))}
=======
                        {optionalKeys.map((item, idx) => {
                            return (
                                <InputSection
                                    inputComponent={
                                        <TextField
                                            fullWidth
                                            data-testid={`textfield-${item.key}`}
                                            defaultValue={item.value}
                                            inputProps={{
                                                tabIndex:
                                                    requiredKeys.length +
                                                    idx +
                                                    1,
                                            }}
                                            placeholder={
                                                item.metadata.defaultValue
                                                    ? item.metadata.defaultValue.toString()
                                                    : ""
                                            }
                                            onChange={(e) =>
                                                handlePropertyValueChange(
                                                    item.key,
                                                    e.currentTarget.value
                                                )
                                            }
                                        />
                                    }
                                    key={item.key}
                                    labelComponent={
                                        <Box paddingBottom={1} paddingTop={1}>
                                            <Typography variant="body2">
                                                {item.key}
                                            </Typography>
                                            {item.metadata.description && (
                                                <Typography
                                                    className={
                                                        classes.alertPropertyLabelDescription
                                                    }
                                                    variant="caption"
                                                >
                                                    {item.metadata.description}
                                                </Typography>
                                            )}
                                        </Box>
                                    }
                                />
                            );
                        })}
>>>>>>> fc3684ec
                    </>
                )}
                {showMore && optionalKeys.length > 0 && (
                    <>
                        <Grid item xs={12}>
                            <Button
                                color="primary"
                                data-testid="hide-more-btn"
                                variant="text"
                                onClick={() => setShowMore(false)}
                            >
                                {t("label.hide-count-default-properties", {
                                    count: optionalKeys.length,
                                })}
                                <ExpandLess />
                            </Button>
                        </Grid>
                        <Grid item xs={12}>
                            <Box marginBottom={5}>
                                <Divider />
                            </Box>
                        </Grid>
                    </>
                )}
            </>
        );
    };<|MERGE_RESOLUTION|>--- conflicted
+++ resolved
@@ -116,7 +116,6 @@
                         </Typography>
                     </Box>
                 </Grid>
-<<<<<<< HEAD
                 {requiredKeys.map((item, idx) => (
                     <AlertTemplateFormField
                         item={item}
@@ -133,52 +132,9 @@
                                 );
                             },
                         }}
-                        tooltipText={propertyDetails?.[item.key]?.description}
+                        tooltipText={item.metadata.description}
                     />
                 ))}
-=======
-                {requiredKeys.map((item, idx) => {
-                    return (
-                        <InputSection
-                            inputComponent={
-                                <TextField
-                                    fullWidth
-                                    data-testid={`textfield-${item.key}`}
-                                    defaultValue={item.value}
-                                    inputProps={{ tabIndex: idx + 1 }}
-                                    placeholder={t("label.add-property-value", {
-                                        key: item.key,
-                                    })}
-                                    onChange={(e) => {
-                                        handlePropertyValueChange(
-                                            item.key,
-                                            e.currentTarget.value
-                                        );
-                                    }}
-                                />
-                            }
-                            key={item.key}
-                            labelComponent={
-                                <Box paddingBottom={1} paddingTop={1}>
-                                    <Typography variant="body2">
-                                        {item.key}
-                                    </Typography>
-                                    {item.metadata.description && (
-                                        <Typography
-                                            className={
-                                                classes.alertPropertyLabelDescription
-                                            }
-                                            variant="caption"
-                                        >
-                                            {item.metadata.description}
-                                        </Typography>
-                                    )}
-                                </Box>
-                            }
-                        />
-                    );
-                })}
->>>>>>> fc3684ec
                 {!showMore && optionalKeys.length > 0 && (
                     <>
                         <Grid item xs={12}>
@@ -218,7 +174,6 @@
                                 </Typography>
                             </Box>
                         </Grid>
-<<<<<<< HEAD
                         {optionalKeys.map((item, idx) => (
                             <AlertTemplateFormField
                                 item={item}
@@ -227,7 +182,9 @@
                                     inputProps: {
                                         tabIndex: requiredKeys.length + idx + 1,
                                     },
-                                    placeholder: item.defaultValue.toString(),
+                                    placeholder: item.metadata.defaultValue
+                                        ? item.metadata.defaultValue.toString()
+                                        : "",
                                     onChange: (e) => {
                                         handlePropertyValueChange(
                                             item.key,
@@ -235,61 +192,9 @@
                                         );
                                     },
                                 }}
-                                tooltipText={
-                                    propertyDetails?.[item.key]?.description
-                                }
+                                tooltipText={item.metadata.description}
                             />
                         ))}
-=======
-                        {optionalKeys.map((item, idx) => {
-                            return (
-                                <InputSection
-                                    inputComponent={
-                                        <TextField
-                                            fullWidth
-                                            data-testid={`textfield-${item.key}`}
-                                            defaultValue={item.value}
-                                            inputProps={{
-                                                tabIndex:
-                                                    requiredKeys.length +
-                                                    idx +
-                                                    1,
-                                            }}
-                                            placeholder={
-                                                item.metadata.defaultValue
-                                                    ? item.metadata.defaultValue.toString()
-                                                    : ""
-                                            }
-                                            onChange={(e) =>
-                                                handlePropertyValueChange(
-                                                    item.key,
-                                                    e.currentTarget.value
-                                                )
-                                            }
-                                        />
-                                    }
-                                    key={item.key}
-                                    labelComponent={
-                                        <Box paddingBottom={1} paddingTop={1}>
-                                            <Typography variant="body2">
-                                                {item.key}
-                                            </Typography>
-                                            {item.metadata.description && (
-                                                <Typography
-                                                    className={
-                                                        classes.alertPropertyLabelDescription
-                                                    }
-                                                    variant="caption"
-                                                >
-                                                    {item.metadata.description}
-                                                </Typography>
-                                            )}
-                                        </Box>
-                                    }
-                                />
-                            );
-                        })}
->>>>>>> fc3684ec
                     </>
                 )}
                 {showMore && optionalKeys.length > 0 && (
