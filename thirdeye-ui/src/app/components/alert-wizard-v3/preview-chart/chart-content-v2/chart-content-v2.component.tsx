/*
 * Copyright 2023 StarTree Inc
 *
 * Licensed under the StarTree Community License (the "License"); you may not use
 * this file except in compliance with the License. You may obtain a copy of the
 * License at http://www.startree.ai/legal/startree-community-license
 *
 * Unless required by applicable law or agreed to in writing, software distributed under the
 * License is distributed on an "AS IS" BASIS, WITHOUT * WARRANTIES OF ANY KIND,
 * either express or implied.
 *
 * See the License for the specific language governing permissions and limitations under
 * the License.
 */
import {
    Box,
    Button,
    Grid,
    IconButton,
    InputAdornment,
    TextField,
} from "@material-ui/core";
import { Close, Search } from "@material-ui/icons";
import RefreshIcon from "@material-ui/icons/Refresh";
import { Alert } from "@material-ui/lab";
import { isEqual } from "lodash";
import React, { FunctionComponent, useEffect, useMemo, useState } from "react";
import { useTranslation } from "react-i18next";
import { ReactComponent as ChartSkeleton } from "../../../../../assets/images/chart-skeleton.svg";
import { EnumerationItemConfig } from "../../../../rest/dto/alert.interfaces";
import { DetectionEvaluation } from "../../../../rest/dto/detection.interfaces";
import {
    determineTimezoneFromAlertInEvaluation,
    extractDetectionEvaluation,
    shouldHideTimeInDatetimeFormat,
} from "../../../../utils/alerts/alerts.util";
import { PREVIEW_CHART_TEST_IDS } from "../../../alert-wizard-v2/alert-template/preview-chart/preview-chart.interfaces";
import { useAlertWizardV2Styles } from "../../../alert-wizard-v2/alert-wizard-v2.styles";
import { generateChartOptionsForAlert } from "../../../rca/anomaly-time-series-card/anomaly-time-series-card.utils";
import { TimeSeriesChart } from "../../../visualizations/time-series-chart/time-series-chart.component";
import { EnumerationItemsTable } from "../enumeration-items-table/enumeration-items-table.component";
import { usePreviewChartStyles } from "../preview-chart.styles";
import { ChartContentProps } from "./chart-content-v2.interfaces";

export const ChartContentV2: FunctionComponent<ChartContentProps> = ({
    alertEvaluation,
    showLoadButton,
    onReloadClick,
    showOnlyActivity,
    onAlertPropertyChange,
    alert,
    hideCallToActionPrompt,
    evaluationTimeRange,
    legendsPlacement,
<<<<<<< HEAD
    showDimensionSearch,
=======
    showDeleteIcon = true,
    isSearchEnabled = false,
>>>>>>> 3e5a136e
}) => {
    const sharedWizardClasses = useAlertWizardV2Styles();
    const previewChartClasses = usePreviewChartStyles();
    const [searchTerm, setSearchTerm] = useState("");
    const { t } = useTranslation();

    const detectionEvaluations = useMemo(() => {
        if (alertEvaluation) {
            return extractDetectionEvaluation(alertEvaluation);
        }

        return [];
    }, [alertEvaluation]);

    const [workingDetectionEvaluations, setWorkingDetectionEvaluations] =
        useState(detectionEvaluations);

    useEffect(() => {
        setWorkingDetectionEvaluations(detectionEvaluations);
    }, [detectionEvaluations]);

    const firstTimeSeriesOptions = useMemo(() => {
        /* If there are enumeration items we return from here,
        as the rendering is taken care by table component and we dont need to
        evaluate for the case where we are just rendering for alerts with no enumeration items */
        if (
            workingDetectionEvaluations.length === 0 ||
            workingDetectionEvaluations[0].enumerationItem
        ) {
            return null;
        }

        const timeseriesConfiguration = generateChartOptionsForAlert(
            workingDetectionEvaluations[0],
            showOnlyActivity ? [] : workingDetectionEvaluations[0].anomalies,
            t,
            undefined,
            determineTimezoneFromAlertInEvaluation(
                alertEvaluation?.alert.template
            ),
            shouldHideTimeInDatetimeFormat(alertEvaluation?.alert.template),
            showOnlyActivity,
            false,
            showOnlyActivity
        );

        timeseriesConfiguration.brush = false;
        timeseriesConfiguration.zoom = true;
        timeseriesConfiguration.svgContainerUseAuto = true;

        if (showOnlyActivity) {
            timeseriesConfiguration.legend = false;
        }

        return timeseriesConfiguration;
    }, [workingDetectionEvaluations, showOnlyActivity]);

    const handleDeleteEnumerationItemClick = (
        detectionEvaluation: DetectionEvaluation
    ): void => {
        const currentEnumerations: EnumerationItemConfig[] = alert
            .templateProperties.enumerationItems as EnumerationItemConfig[];
        !!onAlertPropertyChange &&
            onAlertPropertyChange({
                templateProperties: {
                    ...alert.templateProperties,
                    enumerationItems: currentEnumerations.filter((c) => {
                        return !isEqual(
                            c.params,
                            detectionEvaluation?.enumerationItem?.params
                        );
                    }),
                },
            });

        workingDetectionEvaluations &&
            setWorkingDetectionEvaluations((current) =>
                current.filter((c) => {
                    return !isEqual(
                        c.enumerationItem,
                        detectionEvaluation?.enumerationItem
                    );
                })
            );
    };

    return (
        <>
            <Box minHeight={100} position="relative">
                {!alertEvaluation && (
                    <Box position="relative">
                        <Box className={previewChartClasses.alertContainer}>
                            {hideCallToActionPrompt !== true && (
                                <Box position="absolute" width="100%">
                                    <Grid
                                        container
                                        justifyContent="space-around"
                                    >
                                        <Grid item>
                                            <Alert
                                                className={
                                                    sharedWizardClasses.infoAlert
                                                }
                                                severity="info"
                                            >
                                                {t(
                                                    "message.please-complete-the-missing-information-to-see-preview"
                                                )}
                                            </Alert>
                                        </Grid>
                                    </Grid>
                                </Box>
                            )}

                            <Grid
                                container
                                alignItems="center"
                                className={
                                    previewChartClasses.heightWholeContainer
                                }
                                justifyContent="space-around"
                            >
                                <Grid item>
                                    <Button
                                        color="primary"
                                        data-testid={
                                            PREVIEW_CHART_TEST_IDS.PREVIEW_BUTTON
                                        }
                                        disabled={!showLoadButton}
                                        variant="text"
                                        onClick={onReloadClick}
                                    >
                                        <RefreshIcon fontSize="large" />
                                        {t("label.load-chart")}
                                    </Button>
                                </Grid>
                            </Grid>
                        </Box>
                        <Box width="100%">
                            <ChartSkeleton />
                        </Box>
                    </Box>
                )}

                {workingDetectionEvaluations?.length === 1 &&
                    firstTimeSeriesOptions && (
                        <Box>
                            <TimeSeriesChart
                                height={300}
                                legendsPlacement={legendsPlacement}
                                {...firstTimeSeriesOptions}
                            />
                        </Box>
                    )}

                {isSearchEnabled && workingDetectionEvaluations?.length > 0 && (
                    <Box
                        display="flex"
                        justifyContent="flex-end"
                        marginTop={1}
                        ml={2}
                        mr={1}
                    >
                        <TextField
                            InputProps={{
                                startAdornment: (
                                    <InputAdornment position="start">
                                        <Search />
                                    </InputAdornment>
                                ),
                                endAdornment: (
                                    <InputAdornment position="end">
                                        {searchTerm && (
                                            <IconButton
                                                aria-label="clear search"
                                                onClick={() => {
                                                    setSearchTerm("");
                                                }}
                                            >
                                                <Close />
                                            </IconButton>
                                        )}
                                    </InputAdornment>
                                ),
                            }}
                            placeholder={t("label.search-entity", {
                                entity: t("label.dimensions"),
                            })}
                            value={searchTerm}
                            onChange={(e) => {
                                setSearchTerm(e.target.value);
                            }}
                        />
                    </Box>
                )}

                {workingDetectionEvaluations &&
                    workingDetectionEvaluations[0]?.enumerationItem && (
                        <Box marginTop={1}>
                            <EnumerationItemsTable
                                alert={alert}
                                detectionEvaluations={
                                    workingDetectionEvaluations
                                }
                                evaluationTimeRange={evaluationTimeRange}
                                hideDelete={
                                    onAlertPropertyChange === undefined ||
                                    !showDeleteIcon
                                }
                                hideTime={shouldHideTimeInDatetimeFormat(
                                    alertEvaluation?.alert.template
                                )}
                                legendsPlacement={legendsPlacement}
<<<<<<< HEAD
                                showDimensionSearch={showDimensionSearch}
=======
                                searchTerm={searchTerm}
>>>>>>> 3e5a136e
                                showOnlyActivity={showOnlyActivity}
                                timezone={determineTimezoneFromAlertInEvaluation(
                                    alertEvaluation?.alert.template
                                )}
                                onDeleteClick={handleDeleteEnumerationItemClick}
                            />
                        </Box>
                    )}
            </Box>
        </>
    );
};<|MERGE_RESOLUTION|>--- conflicted
+++ resolved
@@ -52,12 +52,8 @@
     hideCallToActionPrompt,
     evaluationTimeRange,
     legendsPlacement,
-<<<<<<< HEAD
-    showDimensionSearch,
-=======
     showDeleteIcon = true,
     isSearchEnabled = false,
->>>>>>> 3e5a136e
 }) => {
     const sharedWizardClasses = useAlertWizardV2Styles();
     const previewChartClasses = usePreviewChartStyles();
@@ -271,11 +267,7 @@
                                     alertEvaluation?.alert.template
                                 )}
                                 legendsPlacement={legendsPlacement}
-<<<<<<< HEAD
-                                showDimensionSearch={showDimensionSearch}
-=======
                                 searchTerm={searchTerm}
->>>>>>> 3e5a136e
                                 showOnlyActivity={showOnlyActivity}
                                 timezone={determineTimezoneFromAlertInEvaluation(
                                     alertEvaluation?.alert.template
