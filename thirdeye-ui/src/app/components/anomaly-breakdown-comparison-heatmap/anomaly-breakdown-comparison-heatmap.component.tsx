--- conflicted
+++ resolved
@@ -1,19 +1,16 @@
-<<<<<<< HEAD
-import { Chip, Divider, Grid, TextField, Typography } from "@material-ui/core";
-import { Autocomplete, createFilterOptions } from "@material-ui/lab";
-import { AppLoadingIndicatorV1 } from "@startree-ui/platform-ui";
-import { isEmpty, isString, map, pull } from "lodash";
-=======
 import {
     Card,
     CardContent,
     CardHeader,
+    Chip,
     Divider,
     Grid,
+    TextField,
     Typography,
 } from "@material-ui/core";
-import { map } from "lodash";
->>>>>>> efa52309
+import { Autocomplete, createFilterOptions } from "@material-ui/lab";
+import { AppLoadingIndicatorV1 } from "@startree-ui/platform-ui";
+import { isEmpty, isString, map, pull } from "lodash";
 import React, { FunctionComponent, useEffect, useState } from "react";
 import { useTranslation } from "react-i18next";
 import { AnomalyBreakdownAPIOffsetValues } from "../../pages/anomalies-view-page/anomalies-view-page.interfaces";
@@ -33,12 +30,10 @@
 import { useAnomalyBreakdownComparisonHeatmapStyles } from "./anomaly-breakdown-comparison-heatmap.styles";
 import { DimensionHeatmapTooltip } from "./dimension-heatmap-tooltip/dimension-heatmap-tooltip.component";
 
-<<<<<<< HEAD
 const OPTIONS_LIMIT = 10;
 const filterOptions = createFilterOptions({
     limit: OPTIONS_LIMIT,
 });
-=======
 const WEEK_IN_MILLISECONDS = 604800000;
 const OFFSET_TO_MILLISECONDS = {
     [AnomalyBreakdownAPIOffsetValues.CURRENT]: 0,
@@ -52,13 +47,12 @@
     [AnomalyBreakdownAPIOffsetValues.TWO_WEEKS_AGO]: "Two Weeks Ago",
     [AnomalyBreakdownAPIOffsetValues.THREE_WEEKS_AGO]: "Three Weeks Ago",
 };
->>>>>>> efa52309
 
 function summarizeDimensionValueData(
     dimensionValueData: SummarizeDataFunctionParams
 ): SummaryData {
     const summarized: SummaryData = {};
-    if (!dimensionValueData) {
+    if (isEmpty(dimensionValueData)) {
         return summarized;
     }
 
@@ -113,7 +107,6 @@
     const [breakdownComparisonData, setBreakdownComparisonData] = useState<
         AnomalyBreakdownComparisonDataByDimensionColumn[] | null
     >(null);
-<<<<<<< HEAD
     const [anomalyFilters, setAnomalyFilters] = useState<
         AnomalyFilterOptions[]
     >([]);
@@ -121,9 +114,6 @@
         AnomalyFilterOptions[]
     >([]);
     const [loading, setLoading] = useState<boolean>(false);
-=======
-    const { t } = useTranslation();
->>>>>>> efa52309
 
     useEffect(() => {
         setLoading(true);
@@ -175,19 +165,15 @@
                             comparisonDimensionValuesData[dimension]
                                 ?.percentage,
                         percentageDiff:
-<<<<<<< HEAD
                             (currentDimensionValuesData[dimension]
                                 ?.percentage || 0) -
                             (comparisonDimensionValuesData[dimension]
                                 ?.percentage || 0),
-=======
-                            currentDimensionValuesData[dimension].percentage -
-                            comparisonDimensionValuesData[dimension].percentage,
                         currentTotalCount:
-                            currentDimensionValuesData[dimension].totalCount,
+                            currentDimensionValuesData[dimension]?.totalCount,
                         comparisonTotalCount:
-                            comparisonDimensionValuesData[dimension].totalCount,
->>>>>>> efa52309
+                            comparisonDimensionValuesData[dimension]
+                                ?.totalCount,
                     };
                 }
             );
@@ -252,63 +238,6 @@
     };
 
     return (
-<<<<<<< HEAD
-        <>
-            <Grid container className={classes.filtersContainer} xs={12}>
-                {anomalyFilterOptions && (
-                    <Grid item xs={6}>
-                        <Autocomplete
-                            freeSolo
-                            multiple
-                            filterOptions={filterOptions}
-                            getOptionLabel={(option: any) =>
-                                isString(option.value) ? option.value : ""
-                            }
-                            groupBy={(option: any) =>
-                                isString(option.key) ? option.key : ""
-                            }
-                            options={anomalyFilterOptions || []}
-                            renderInput={(params) => (
-                                <TextField
-                                    {...params}
-                                    fullWidth
-                                    label={t("label.filter-by")}
-                                    placeholder={t(
-                                        "message.anomaly-filter-search"
-                                    )}
-                                    variant="outlined"
-                                />
-                            )}
-                            renderTags={() =>
-                                anomalyFilters.map(
-                                    (option: AnomalyFilterOptions, index) => (
-                                        <Chip
-                                            className="filter-chip"
-                                            key={`${index}_${option.value}`}
-                                            label={option.value}
-                                            onDelete={() =>
-                                                handleNodeClick(option)
-                                            }
-                                        />
-                                    )
-                                )
-                            }
-                            value={anomalyFilters}
-                            onChange={(e, options) =>
-                                handleOnChangeFilter(
-                                    options as AnomalyFilterOptions[]
-                                )
-                            }
-                        />
-                    </Grid>
-                )}
-            </Grid>
-            {loading ? (
-                <AppLoadingIndicatorV1 />
-            ) : !isEmpty(breakdownComparisonData) ? (
-                React.Children.toArray(
-                    breakdownComparisonData &&
-=======
         <Card variant="outlined">
             <CardHeader
                 title="Heatmap of Change in Contribution"
@@ -363,41 +292,86 @@
                 </CardContent>
             )}
             <CardContent>
-                {breakdownComparisonData &&
+                <Grid container className={classes.filtersContainer} xs={12}>
+                    {anomalyFilterOptions && (
+                        <Grid item xs={6}>
+                            <Autocomplete
+                                freeSolo
+                                multiple
+                                filterOptions={filterOptions}
+                                getOptionLabel={(option: any) =>
+                                    isString(option.value) ? option.value : ""
+                                }
+                                groupBy={(option: any) =>
+                                    isString(option.key) ? option.key : ""
+                                }
+                                options={anomalyFilterOptions || []}
+                                renderInput={(params) => (
+                                    <TextField
+                                        {...params}
+                                        fullWidth
+                                        label={t("label.filter-by")}
+                                        placeholder={t(
+                                            "message.anomaly-filter-search"
+                                        )}
+                                        variant="outlined"
+                                    />
+                                )}
+                                renderTags={() =>
+                                    anomalyFilters.map(
+                                        (
+                                            option: AnomalyFilterOptions,
+                                            index
+                                        ) => (
+                                            <Chip
+                                                className="filter-chip"
+                                                key={`${index}_${option.value}`}
+                                                label={option.value}
+                                                onDelete={() =>
+                                                    handleNodeClick(option)
+                                                }
+                                            />
+                                        )
+                                    )
+                                }
+                                value={anomalyFilters}
+                                onChange={(_e, options) =>
+                                    handleOnChangeFilter(
+                                        options as AnomalyFilterOptions[]
+                                    )
+                                }
+                            />
+                        </Grid>
+                    )}
+                </Grid>
+                {loading ? (
+                    <AppLoadingIndicatorV1 />
+                ) : !isEmpty(breakdownComparisonData) ? (
                     React.Children.toArray(
->>>>>>> efa52309
-                        breakdownComparisonData.map((data) => (
-                            <>
-                                <Divider />
-                                <Treemap<AnomalyBreakdownComparisonData>
-<<<<<<< HEAD
-                                    colorChangeFactor="percentageDiff"
-                                    name={data.column}
-                                    tooltipElement={DimensionHeatmapTooltip}
-                                    treemapData={formatTreemapData(data)}
-                                    onDimensionClickHandler={handleNodeClick}
-                                />
-                            </>
-                        ))
-                )
-            ) : (
-                <Grid xs={12}>
-                    <Typography variant="body1">
-                        {t("message.no-data")}
-                    </Typography>
-                </Grid>
-            )}
-        </>
-=======
-                                    name={data.column}
-                                    tooltipElement={DimensionHeatmapTooltip}
-                                    treemapData={formatTreemapData(data)}
-                                />
-                            </>
-                        ))
-                    )}
+                        breakdownComparisonData &&
+                            breakdownComparisonData.map((data) => (
+                                <>
+                                    <Divider />
+                                    <Treemap<AnomalyBreakdownComparisonData>
+                                        colorChangeFactor="percentageDiff"
+                                        name={data.column}
+                                        tooltipElement={DimensionHeatmapTooltip}
+                                        treemapData={formatTreemapData(data)}
+                                        onDimensionClickHandler={
+                                            handleNodeClick
+                                        }
+                                    />
+                                </>
+                            ))
+                    )
+                ) : (
+                    <Grid xs={12}>
+                        <Typography variant="body1">
+                            {t("message.no-data")}
+                        </Typography>
+                    </Grid>
+                )}
             </CardContent>
         </Card>
->>>>>>> efa52309
     );
 };