--- conflicted
+++ resolved
@@ -1,19 +1,3 @@
-<<<<<<< HEAD
-// /
-// / Copyright 2022 StarTree Inc
-// /
-// / Licensed under the StarTree Community License (the "License"); you may not use
-// / this file except in compliance with the License. You may obtain a copy of the
-// / License at http://www.startree.ai/legal/startree-community-license
-// /
-// / Unless required by applicable law or agreed to in writing, software distributed under the
-// / License is distributed on an "AS IS" BASIS, WITHOUT * WARRANTIES OF ANY KIND,
-// / either express or implied.
-// / See the License for the specific language governing permissions and limitations under
-// / the License.
-// /
-
-=======
 /**
  * Copyright 2022 StarTree Inc
  *
@@ -27,7 +11,6 @@
  * See the License for the specific language governing permissions and limitations under
  * the License.
  */
->>>>>>> 41f63054
 import { AnomalyFeedback } from "../../rest/dto/anomaly.interfaces";
 
 export interface AnomalyFeedbackProps {
