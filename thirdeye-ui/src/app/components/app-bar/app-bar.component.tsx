import {
    AppBar as MuiAppBar,
    Fab,
    Hidden,
    IconButton,
    Link,
    Menu,
    MenuItem,
    Toolbar,
} from "@material-ui/core";
import AddIcon from "@material-ui/icons/Add";
import MenuIcon from "@material-ui/icons/Menu";
import PersonIcon from "@material-ui/icons/Person";
import classnames from "classnames";
import React, { FunctionComponent, MouseEvent, useState } from "react";
import { useTranslation } from "react-i18next";
import { useHistory, useLocation } from "react-router-dom";
import { ReactComponent as ThirdEyeIcon } from "../../../assets/images/thirdeye.svg";
import {
    AppRoute,
    getAlertsCreatePath,
    getAlertsPath,
    getAnomaliesAllPath,
    getBasePath,
    getConfigurationPath,
<<<<<<< HEAD
    getDatasetsCreatePath,
    getDatasourcesCreatePath,
=======
    getDatasetsOnboardPath,
>>>>>>> e7f48ae3
    getHomePath,
    getMetricsCreatePath,
    getSignInPath,
    getSignOutPath,
    getSubscriptionGroupsCreatePath,
} from "../../utils/routes/routes.util";
import { AppBarDrawer } from "../app-bar-drawer/app-bar-drawer.component";
import { useAuth } from "../auth-provider/auth-provider.component";
import { useAppBarStyles } from "./app-bar.styles";

const ELEVATION_APP_BAR = 6;
const HEIGHT_LOGO = 32;

export const AppBar: FunctionComponent = () => {
    const appBarClasses = useAppBarStyles();
    const [appBarDrawerOpen, setAppBarDrawerOpen] = useState(false);
    const [
        shortcutOptionsAnchorElement,
        setShortcutOptionsAnchorElement,
    ] = useState<HTMLElement | null>();
    const [
        accountOptionsAnchorElement,
        setAccountOptionsAnchorElement,
    ] = useState<HTMLElement | null>();
    const { authDisabled, authenticated } = useAuth();
    const history = useHistory();
    const location = useLocation();
    const { t } = useTranslation();

    const handleAppBarDrawerClick = (): void => {
        setAppBarDrawerOpen(true);
    };

    const handleAppBarDrawerClose = (): void => {
        setAppBarDrawerOpen(false);
    };

    const handleLogoClick = (): void => {
        history.push(getBasePath());
    };

    const handleHomeClick = (): void => {
        history.push(getHomePath());
    };

    const handleAlertsClick = (): void => {
        history.push(getAlertsPath());
    };

    const handleAnomaliesClick = (): void => {
        history.push(getAnomaliesAllPath());
    };

    const handleConfigurationClick = (): void => {
        history.push(getConfigurationPath());
    };

    const handleSignIn = (): void => {
        history.push(getSignInPath());
    };

    const handleShortcutOptionsClick = (
        event: MouseEvent<HTMLElement>
    ): void => {
        setShortcutOptionsAnchorElement(event.currentTarget);
    };

    const handleShortcutOptionsClose = (): void => {
        setShortcutOptionsAnchorElement(null);
    };

    const handleCreateAlert = (): void => {
        history.push(getAlertsCreatePath());
        handleShortcutOptionsClose();
    };

    const handleCreateSubscriptionGroup = (): void => {
        history.push(getSubscriptionGroupsCreatePath());
        handleShortcutOptionsClose();
    };

    const handleCreateMetric = (): void => {
        history.push(getMetricsCreatePath());
        handleShortcutOptionsClose();
    };

    const handleOnBoardDataset = (): void => {
        history.push(getDatasetsOnboardPath());
        handleShortcutOptionsClose();
    };

    const handleCreateDatasource = (): void => {
        history.push(getDatasourcesCreatePath());
        handleShortcutOptionsClose();
    };

    const handleAccountOptionsClick = (
        event: MouseEvent<HTMLElement>
    ): void => {
        setAccountOptionsAnchorElement(event.currentTarget);
    };

    const handleAccountOptionsClose = (): void => {
        setAccountOptionsAnchorElement(null);
    };

    const handleSignOut = (): void => {
        history.push(getSignOutPath());
        handleAccountOptionsClose();
    };

    const isRouteCurrent = (route: string): boolean => {
        return location.pathname.indexOf(route) === 0;
    };

    return (
        <MuiAppBar
            className={appBarClasses.appBar}
            elevation={ELEVATION_APP_BAR}
        >
            <Toolbar>
                <Hidden smUp>
                    {/* App bar drawer button */}
                    <IconButton edge="start" onClick={handleAppBarDrawerClick}>
                        <MenuIcon />
                    </IconButton>

                    {/* App bar drawer */}
                    <AppBarDrawer
                        open={appBarDrawerOpen}
                        onClose={handleAppBarDrawerClose}
                    />
                </Hidden>

                {/* ThirdEye logo */}
                <Link
                    className={appBarClasses.logo}
                    component="button"
                    onClick={handleLogoClick}
                >
                    <ThirdEyeIcon height={HEIGHT_LOGO} />
                </Link>

                <Hidden xsDown>
                    {/* Home */}
                    <Link
                        className={appBarClasses.link}
                        color={
                            isRouteCurrent(AppRoute.HOME)
                                ? "textPrimary"
                                : "primary"
                        }
                        component="button"
                        variant="subtitle1"
                        onClick={handleHomeClick}
                    >
                        {t("label.home")}
                    </Link>

                    {/* Alerts */}
                    <Link
                        className={appBarClasses.link}
                        color={
                            isRouteCurrent(AppRoute.ALERTS)
                                ? "textPrimary"
                                : "primary"
                        }
                        component="button"
                        variant="subtitle1"
                        onClick={handleAlertsClick}
                    >
                        {t("label.alerts")}
                    </Link>

                    {/* Anomalies */}
                    <Link
                        className={appBarClasses.link}
                        color={
                            isRouteCurrent(AppRoute.ANOMALIES)
                                ? "textPrimary"
                                : "primary"
                        }
                        component="button"
                        variant="subtitle1"
                        onClick={handleAnomaliesClick}
                    >
                        {t("label.anomalies")}
                    </Link>

                    {/* Configuration */}
                    <Link
                        className={appBarClasses.link}
                        color={
                            isRouteCurrent(AppRoute.CONFIGURATION)
                                ? "textPrimary"
                                : "primary"
                        }
                        component="button"
                        variant="subtitle1"
                        onClick={handleConfigurationClick}
                    >
                        {t("label.configuration")}
                    </Link>
                </Hidden>

                {!authDisabled && !authenticated && (
                    // Sign in
                    <Link
                        className={classnames(
                            appBarClasses.link,
                            appBarClasses.linkRightAligned
                        )}
                        color={
                            isRouteCurrent(AppRoute.SIGN_IN)
                                ? "textPrimary"
                                : "primary"
                        }
                        component="button"
                        variant="subtitle1"
                        onClick={handleSignIn}
                    >
                        {t("label.sign-in")}
                    </Link>
                )}

                {(authDisabled || authenticated) && (
                    <>
                        {/* Shortcut options button */}
                        <Fab
                            className={classnames(
                                appBarClasses.link,
                                appBarClasses.linkRightAligned
                            )}
                            color="primary"
                            size="small"
                            onClick={handleShortcutOptionsClick}
                        >
                            <AddIcon />
                        </Fab>

                        {/* Shortcut options */}
                        <Menu
                            anchorEl={shortcutOptionsAnchorElement}
                            open={Boolean(shortcutOptionsAnchorElement)}
                            onClose={handleShortcutOptionsClose}
                        >
                            {/* Create alert */}
                            <MenuItem onClick={handleCreateAlert}>
                                {t("label.create-entity", {
                                    entity: t("label.alert"),
                                })}
                            </MenuItem>

                            {/* Create subscription group */}
                            <MenuItem onClick={handleCreateSubscriptionGroup}>
                                {t("label.create-entity", {
                                    entity: t("label.subscription-group"),
                                })}
                            </MenuItem>

                            {/* Create metric */}
                            <MenuItem onClick={handleCreateMetric}>
                                {t("label.create-entity", {
                                    entity: t("label.metric"),
                                })}
                            </MenuItem>

                            {/* Create dataset */}
                            <MenuItem onClick={handleOnBoardDataset}>
                                {t("label.onboard-entity", {
                                    entity: t("label.dataset"),
                                })}
                            </MenuItem>

                            {/* Create datasource */}
                            <MenuItem onClick={handleCreateDatasource}>
                                {t("label.create-entity", {
                                    entity: t("label.datasource"),
                                })}
                            </MenuItem>
                        </Menu>
                    </>
                )}

                {!authDisabled && authenticated && (
                    <>
                        {/* Account options button */}
                        <IconButton
                            edge="end"
                            onClick={handleAccountOptionsClick}
                        >
                            <PersonIcon />
                        </IconButton>

                        {/* Account options */}
                        <Menu
                            anchorEl={accountOptionsAnchorElement}
                            open={Boolean(accountOptionsAnchorElement)}
                            onClose={handleAccountOptionsClose}
                        >
                            {/* Sign out */}
                            <MenuItem onClick={handleSignOut}>
                                {t("label.sign-out")}
                            </MenuItem>
                        </Menu>
                    </>
                )}
            </Toolbar>
        </MuiAppBar>
    );
};<|MERGE_RESOLUTION|>--- conflicted
+++ resolved
@@ -23,12 +23,8 @@
     getAnomaliesAllPath,
     getBasePath,
     getConfigurationPath,
-<<<<<<< HEAD
-    getDatasetsCreatePath,
+    getDatasetsOnboardPath,
     getDatasourcesCreatePath,
-=======
-    getDatasetsOnboardPath,
->>>>>>> e7f48ae3
     getHomePath,
     getMetricsCreatePath,
     getSignInPath,
