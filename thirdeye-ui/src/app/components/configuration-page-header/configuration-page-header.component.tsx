--- conflicted
+++ resolved
@@ -17,13 +17,6 @@
     props: ConfigurationPageHeaderProps
 ) => {
     const { t } = useTranslation();
-<<<<<<< HEAD
-
-    return (
-        <PageHeaderV1>
-            <PageHeaderTextV1>{t("label.configuration")}</PageHeaderTextV1>
-            <CreateMenuButton />
-=======
     const history = useHistory();
 
     const handleCreateAlert = (): void => {
@@ -122,8 +115,6 @@
                     {t("label.create")}
                 </DropdownButtonV1>
             </PageHeaderActionsV1>
-
->>>>>>> dd132943
             <PageHeaderTabsV1 selectedIndex={props.selectedIndex}>
                 <PageHeaderTabV1 href={AppRoute.SUBSCRIPTION_GROUPS}>
                     {t("label.subscription-groups")}
