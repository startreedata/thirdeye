--- conflicted
+++ resolved
@@ -16,17 +16,17 @@
 
 // Utils
 import WarningIcon from "@material-ui/icons/Warning";
+import { startCase } from "lodash";
 import { Link as RouterLink } from "react-router-dom";
-import { startCase } from "lodash";
 import { getAlertsAlertPath } from "../../../utils/routes/routes.util";
 
 // Components
+import { Grid, Link, Typography } from "@material-ui/core";
 import EventAvailableIcon from "@material-ui/icons/EventAvailable";
 import NotificationsIcon from "@material-ui/icons/Notifications";
+import { CopyButton } from "../../copy-button/copy-button.component";
 import TitleCard from "../../title-card/title-card.component";
-import { Grid, Link, Typography } from "@material-ui/core";
 import { AnalysisPeriod } from "../common/anaylysis-period/analysis-period.component";
-import { CopyButton } from "../../copy-button/copy-button.component";
 import { SectionHeader } from "../common/section-header/section-header.component";
 
 // Styles
@@ -36,9 +36,9 @@
 import { useSummaryData } from "./use-summary-data";
 
 // Interfaces
-import { SummaryProps } from "./summary.interfaces";
 import { useTranslation } from "react-i18next";
 import { SpecType } from "../../../rest/dto/subscription-group.interfaces";
+import { SummaryProps } from "./summary.interfaces";
 
 export const Summary = ({
     alerts,
@@ -259,80 +259,9 @@
                     </div>
                 </div>
                 <div ref={summaryRef}>
-<<<<<<< HEAD
-                    <div>
-                        In the last <b>{verboseSummaryItems.weeks} weeks</b>
-                        ,&nbsp;
-                        <b>
-                            {summaryData.anomalies.detected.count} anomalies
-                            were detected
-                        </b>
-                        , which is <b>{verboseSummaryItems.percentageChange}</b>{" "}
-                        than the previous {verboseSummaryItems.weeks} weeks.{" "}
-                        {summaryData.anomalies.detected.count > 0 && (
-                            <>
-                                Notifications about anomalies were sent via
-                                Slack and Email.
-                            </>
-                        )}
-                    </div>
-                    {verboseSummaryItems.topAlert.id && (
-                        <div>
-                            The alert with the most anomalies is{" "}
-                            <Link
-                                component={RouterLink}
-                                to={getAlertsAlertPath(
-                                    Number(verboseSummaryItems.topAlert.id)
-                                )}
-                            >
-                                {verboseSummaryItems.topAlert.name}.
-                            </Link>
-                            In the{" "}
-                            <b>
-                                last {verboseSummaryItems.weeks} weeks,
-                                {
-                                    verboseSummaryItems.topAlert.anomaliesCount
-                                }{" "}
-                                anomalies were detected on this metric.
-                            </b>
-                        </div>
-                    )}
-                    <div>
-                        <b>
-                            {verboseSummaryItems.investigation.count}{" "}
-                            investigations
-                        </b>{" "}
-                        were performed in the last {verboseSummaryItems.weeks}{" "}
-                        weeks.{" "}
-                        {verboseSummaryItems.investigation.count > 0 && (
-                            <span>
-                                The most recent investigation was performed for
-                                an anomaly that happened on{" "}
-                                <b>{verboseSummaryItems.investigation.date}</b>{" "}
-                                on alert{" "}
-                                <Link
-                                    component={RouterLink}
-                                    to={getAlertsAlertPath(
-                                        Number(
-                                            verboseSummaryItems.investigation
-                                                .alert.id
-                                        )
-                                    )}
-                                >
-                                    {
-                                        verboseSummaryItems.investigation.alert
-                                            .name
-                                    }
-                                    .
-                                </Link>
-                            </span>
-                        )}
-                    </div>
-=======
                     {renderAnomalySummary()}
                     {verboseSummaryItems.topAlert.id && renderTopAlertInfo()}
                     {renderInvestigationInfo()}
->>>>>>> 8bac8098
                 </div>
             </div>
         </>
