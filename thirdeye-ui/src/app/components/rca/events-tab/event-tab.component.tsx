--- conflicted
+++ resolved
@@ -9,7 +9,7 @@
     TableRow,
 } from "@material-ui/core";
 import { isEmpty } from "lodash";
-import React, { FunctionComponent, useEffect, useMemo } from "react";
+import React, { FunctionComponent, useEffect } from "react";
 import { useTranslation } from "react-i18next";
 import {
     AppLoadingIndicatorV1,
@@ -34,17 +34,6 @@
 
     const { notify } = useNotificationProviderV1();
 
-<<<<<<< HEAD
-    const [startTime, endTime] = useMemo(
-        () => [
-            searchParams.get(TimeRangeQueryStringKey.START_TIME),
-            searchParams.get(TimeRangeQueryStringKey.END_TIME),
-        ],
-        [searchParams]
-    );
-
-=======
->>>>>>> f3022e50
     useEffect(() => {
         getEventsForAnomaly({
             anomalyId,
