import { Event } from "../../../rest/dto/event.interfaces";

export interface DataPoint {
    x: number;
    y: number;
}

export interface ThresholdDataPoint extends DataPoint {
    y1: number; // y1 is used in Threshold shapes
}

export interface LineDataPoint extends ThresholdDataPoint {
    x1: number; // x1 is used in Line only shapes
}

export interface Series {
    name?: string;
    data: DataPoint[] | ThresholdDataPoint[] | LineDataPoint[];
    type?: SeriesType;
    color?: string;
    enabled?: boolean;
    strokeWidth?: number;
    xAccessor?: (d: DataPoint | ThresholdDataPoint) => Date;
    x1Accessor?: (d: LineDataPoint) => Date;
    yAccessor?: (d: DataPoint | ThresholdDataPoint) => number;
    y1Accessor?: (d: ThresholdDataPoint) => number;
    tooltipValueFormatter?: (
        value: number,
        d: DataPoint | ThresholdDataPoint | LineDataPoint,
        series: NormalizedSeries
    ) => string;
}

export interface NormalizedSeries {
    name: string;
    data: DataPoint[] | ThresholdDataPoint[] | LineDataPoint[];
    type: SeriesType;
    color?: string;
    enabled: boolean;
    strokeWidth: number;
    xAccessor: (d: DataPoint | ThresholdDataPoint) => Date;
    x1Accessor: (d: LineDataPoint) => Date;
    yAccessor: (d: DataPoint | ThresholdDataPoint) => number;
    y1Accessor: (d: ThresholdDataPoint) => number;
    tooltipValueFormatter: (
        value: number,
        d: DataPoint | ThresholdDataPoint | LineDataPoint,
        series: NormalizedSeries
    ) => string;
}

export interface PlotBand {
    start: number;
    end: number;
    name: string;
    onClick?: (plotBand: PlotBand) => void;
    color?: string;
    opacity?: number;
}

export interface XAxisOptions {
    useUTC?: boolean;
    hideTime?: boolean;
    enabled?: boolean;
    plotBands?: PlotBand[];
}

export interface TimeSeriesChartProps {
    series: Series[];
    tooltip?: boolean;
    xAxis?: XAxisOptions;
    yAxis?: boolean;
    legend?: boolean;
    brush?: boolean;
    height?: number;
<<<<<<< HEAD
    events?: Event[];
=======
    chartEvents?: {
        onZoomChange?: (domain: ZoomDomain | null) => void;
    };
    initialZoom?: ZoomDomain;
}

export interface ZoomDomain {
    x0: number;
    x1: number;
>>>>>>> a4789b96
}

export interface TimeSeriesChartInternalProps extends TimeSeriesChartProps {
    height: number;
    width: number;
}

export enum SeriesType {
    LINE = "line",
    AREA_CLOSED = "areaclosed",
}<|MERGE_RESOLUTION|>--- conflicted
+++ resolved
@@ -73,19 +73,16 @@
     legend?: boolean;
     brush?: boolean;
     height?: number;
-<<<<<<< HEAD
-    events?: Event[];
-=======
     chartEvents?: {
         onZoomChange?: (domain: ZoomDomain | null) => void;
     };
     initialZoom?: ZoomDomain;
+    events?: Event[];
 }
 
 export interface ZoomDomain {
     x0: number;
     x1: number;
->>>>>>> a4789b96
 }
 
 export interface TimeSeriesChartInternalProps extends TimeSeriesChartProps {
