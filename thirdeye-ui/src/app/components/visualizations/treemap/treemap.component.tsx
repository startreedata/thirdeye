--- conflicted
+++ resolved
@@ -15,10 +15,7 @@
 } from "@visx/visx";
 import { HierarchyNode, HierarchyRectangularNode } from "d3-hierarchy";
 import React, { MouseEvent } from "react";
-import {
-    EMPTY_STRING_DISPLAY,
-    getShortText,
-} from "../../../utils/anomalies/anomalies.util";
+import { getShortText } from "../../../utils/anomalies/anomalies.util";
 import { TooltipWithBounds } from "../tooltip-with-bounds/tooltip-with-bounds.component";
 import { GenericTreemapTooltip } from "./generic-treemap-tooltip";
 import {
@@ -154,7 +151,6 @@
     };
 
     return (
-<<<<<<< HEAD
         <>
             <TooltipWithBounds
                 left={tooltipLeft}
@@ -162,82 +158,6 @@
                 title={React.createElement<TreemapData<Data>>(
                     props.tooltipElement,
                     tooltipData
-=======
-        <svg height={height} width={width}>
-            <VisxTreemap<HierarchyNode<TreemapData<Data>>>
-                round
-                root={root}
-                size={[xMax, yMax]}
-                tile={treemapSquarify}
-                top={margin.top}
-            >
-                {(treemap) => (
-                    <Group>
-                        {treemap
-                            .descendants()
-                            .reverse()
-                            .map((node, i) => {
-                                const nodeWidth = node.x1 - node.x0 - 1;
-                                const nodeHeight = node.y1 - node.y0 - 1;
-                                const colorValue = node.data.data
-                                    ? colorChangeValueAccessor(node.data.data)
-                                    : node.value;
-                                const rect = (
-                                    <rect
-                                        fill={colorScale(colorValue || 0)}
-                                        height={Math.max(
-                                            node.y1 - node.y0 - 1,
-                                            0
-                                        )}
-                                        width={Math.max(
-                                            node.x1 - node.x0 - 1,
-                                            0
-                                        )}
-                                    />
-                                );
-
-                                return (
-                                    <Group
-                                        className={
-                                            props.onDimensionClickHandler
-                                                ? treemapClasses.clickable
-                                                : undefined
-                                        }
-                                        key={`node-${i}`}
-                                        left={node.x0 + margin.left}
-                                        top={node.y0 + margin.top}
-                                        onClick={() => handleMouseClick(node)}
-                                        onMouseLeave={handleMouseLeave}
-                                        onMouseMove={(event) =>
-                                            handleMouseMove(event, node)
-                                        }
-                                    >
-                                        {node.depth === 1 && (
-                                            <>
-                                                {rect}
-                                                <Text
-                                                    className={
-                                                        treemapClasses.heading
-                                                    }
-                                                    textAnchor="middle"
-                                                    verticalAnchor="middle"
-                                                    x={nodeWidth / 2}
-                                                    y={nodeHeight / 2}
-                                                >
-                                                    {getShortText(
-                                                        node.data.id ||
-                                                            EMPTY_STRING_DISPLAY,
-                                                        nodeWidth,
-                                                        nodeHeight
-                                                    )}
-                                                </Text>
-                                            </>
-                                        )}
-                                    </Group>
-                                );
-                            })}
-                    </Group>
->>>>>>> 53acfc28
                 )}
                 top={tooltipTop}
             >
