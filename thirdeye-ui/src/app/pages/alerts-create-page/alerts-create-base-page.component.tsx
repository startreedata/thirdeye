/*
 * Copyright 2023 StarTree Inc
 *
 * Licensed under the StarTree Community License (the "License"); you may not use
 * this file except in compliance with the License. You may obtain a copy of the
 * License at http://www.startree.ai/legal/startree-community-license
 *
 * Unless required by applicable law or agreed to in writing, software distributed under the
 * License is distributed on an "AS IS" BASIS, WITHOUT * WARRANTIES OF ANY KIND,
 * either express or implied.
 *
 * See the License for the specific language governing permissions and limitations under
 * the License.
 */
import { AxiosError } from "axios/index";
import React, { FunctionComponent, useEffect, useMemo, useState } from "react";
import { useTranslation } from "react-i18next";
<<<<<<< HEAD
import { useLocation, useNavigate, useSearchParams } from "react-router-dom";
import { useAppBarConfigProvider } from "../../components/app-bar/app-bar-config-provider/app-bar-config-provider.component";
=======
import { useNavigate } from "react-router-dom";
>>>>>>> a7d6cda2
import { validateSubscriptionGroup } from "../../components/subscription-group-wizard/subscription-group-wizard.utils";
import { useNotificationProviderV1 } from "../../platform/components";
import { ActionStatus } from "../../rest/actions.interfaces";
import { EditableAlert } from "../../rest/dto/alert.interfaces";
import { SubscriptionGroup } from "../../rest/dto/subscription-group.interfaces";
import { createSubscriptionGroup } from "../../rest/subscription-groups/subscription-groups.rest";
import { handleCreateAlertClickGenerator } from "../../utils/anomalies/anomalies.util";
import { QUERY_PARAM_KEYS } from "../../utils/constants/constants.util";
import { notifyIfErrors } from "../../utils/notifications/notifications.util";
import { getErrorMessages } from "../../utils/rest/rest.util";
import { getAlertsAlertPath } from "../../utils/routes/routes.util";
import { createEmptySubscriptionGroup } from "../../utils/subscription-groups/subscription-groups.util";
import { AlertsEditCreateBasePageComponent } from "../alerts-edit-create-common/alerts-edit-create-base-page.component";
import {
    QUERY_PARAM_KEY_ALERT_TYPE,
    QUERY_PARAM_KEY_ANOMALIES_RETRY,
} from "../alerts-view-page/alerts-view-page.utils";
import { AlertsCreatePageProps } from "./alerts-create-page.interfaces";
<<<<<<< HEAD
=======
import { useAppBarConfigProvider } from "../../components/app-bar/app-bar-config-provider/app-bar-config-provider.component";
>>>>>>> a7d6cda2

export const AlertsCreateBasePage: FunctionComponent<AlertsCreatePageProps> = ({
    startingAlertConfiguration,
}) => {
    const { t } = useTranslation();
    const navigate = useNavigate();
    const { notify } = useNotificationProviderV1();
    const { setShowAppNavBar } = useAppBarConfigProvider();
    const [subscriptionGroups, setSubscriptionGroups] = useState<
        SubscriptionGroup[]
    >([]);
    const [isEditRequestInFlight, setIsEditRequestInFlight] = useState(false);

    const [singleNewSubscriptionGroup, setSingleNewSubscriptionGroup] =
        useState<SubscriptionGroup>(createEmptySubscriptionGroup());
    const [pageTitle, setPageTitle] = useState("");
    useEffect(() => {
        setPageTitle(
            location.pathname.includes("advanced-v2")
                ? t("label.advanced-alert")
                : location.pathname.includes("easy-alert")
                ? t("label.simple-alert-setup")
                : location.pathname.includes("json-editor-v2")
                ? t("label.json-alert-setup")
                : t("label.create-entity", {
                      entity: t("label.alert"),
                  })
        );
    }, []);

    const createAlertAndUpdateSubscriptionGroups = useMemo(() => {
        return handleCreateAlertClickGenerator(notify, t, (savedAlert) => {
<<<<<<< HEAD
            const isNewCreateEasyAlert =
                location.pathname.includes("easy-alert") ||
                location.pathname.includes("json-editor-v2") ||
                location.pathname.includes("advanced-v2");
            if (
                isNewCreateEasyAlert &&
                searchParams.get(QUERY_PARAM_KEYS.IS_FIRST_ALERT)
            ) {
                const queryParams = new URLSearchParams([
                    [QUERY_PARAM_KEYS.SHOW_FIRST_ALERT_SUCCESS, "true"],
                ]);
                setShowAppNavBar(true);
                navigate(`${getHomePath()}?${queryParams.toString()}`);
            } else {
                const searchParamsToSet = new URLSearchParams([
                    [QUERY_PARAM_KEY_ANOMALIES_RETRY, "true"],
                    [QUERY_PARAM_KEY_ALERT_TYPE, "create"],
                ]);
                navigate(getAlertsAlertPath(savedAlert.id, searchParamsToSet));
            }
=======
            const searchParamsToSet = new URLSearchParams([
                [QUERY_PARAM_KEY_ANOMALIES_RETRY, "true"],
                [QUERY_PARAM_KEY_ALERT_TYPE, "create"],
            ]);
            setShowAppNavBar(true);
            navigate(getAlertsAlertPath(savedAlert.id, searchParamsToSet));
>>>>>>> a7d6cda2
        });
    }, [navigate, notify, t]);

    const handleCreateAlertClick = async (
        alert: EditableAlert
    ): Promise<void> => {
        if (
            validateSubscriptionGroup(singleNewSubscriptionGroup) &&
            singleNewSubscriptionGroup.specs?.length > 0
        ) {
            try {
                setIsEditRequestInFlight(true);
                const newlyCreatedSubGroup = await createSubscriptionGroup(
                    singleNewSubscriptionGroup
                );
                // If creating new subscription group is successful, add it
                // to the list of subscription groups to assign alert to
                createAlertAndUpdateSubscriptionGroups(alert, [
                    ...subscriptionGroups,
                    newlyCreatedSubGroup,
                ]);
            } catch (error) {
                notifyIfErrors(
                    ActionStatus.Error,
                    getErrorMessages(error as AxiosError),
                    notify,
                    t(
                        "message.experienced-error-creating-subscription-group-while-creating-alert"
                    )
                );
            } finally {
                setIsEditRequestInFlight(false);
            }
        } else {
            createAlertAndUpdateSubscriptionGroups(alert, subscriptionGroups);
        }
    };

    return (
        <AlertsEditCreateBasePageComponent
            isEditRequestInFlight={isEditRequestInFlight}
            newSubscriptionGroup={singleNewSubscriptionGroup}
            pageTitle={pageTitle}
            selectedSubscriptionGroups={subscriptionGroups}
            startingAlertConfiguration={startingAlertConfiguration}
            onNewSubscriptionGroupChange={setSingleNewSubscriptionGroup}
            onSubmit={handleCreateAlertClick}
            onSubscriptionGroupChange={setSubscriptionGroups}
        />
    );
};<|MERGE_RESOLUTION|>--- conflicted
+++ resolved
@@ -15,12 +15,8 @@
 import { AxiosError } from "axios/index";
 import React, { FunctionComponent, useEffect, useMemo, useState } from "react";
 import { useTranslation } from "react-i18next";
-<<<<<<< HEAD
-import { useLocation, useNavigate, useSearchParams } from "react-router-dom";
+import { useNavigate } from "react-router-dom";
 import { useAppBarConfigProvider } from "../../components/app-bar/app-bar-config-provider/app-bar-config-provider.component";
-=======
-import { useNavigate } from "react-router-dom";
->>>>>>> a7d6cda2
 import { validateSubscriptionGroup } from "../../components/subscription-group-wizard/subscription-group-wizard.utils";
 import { useNotificationProviderV1 } from "../../platform/components";
 import { ActionStatus } from "../../rest/actions.interfaces";
@@ -28,7 +24,6 @@
 import { SubscriptionGroup } from "../../rest/dto/subscription-group.interfaces";
 import { createSubscriptionGroup } from "../../rest/subscription-groups/subscription-groups.rest";
 import { handleCreateAlertClickGenerator } from "../../utils/anomalies/anomalies.util";
-import { QUERY_PARAM_KEYS } from "../../utils/constants/constants.util";
 import { notifyIfErrors } from "../../utils/notifications/notifications.util";
 import { getErrorMessages } from "../../utils/rest/rest.util";
 import { getAlertsAlertPath } from "../../utils/routes/routes.util";
@@ -39,10 +34,6 @@
     QUERY_PARAM_KEY_ANOMALIES_RETRY,
 } from "../alerts-view-page/alerts-view-page.utils";
 import { AlertsCreatePageProps } from "./alerts-create-page.interfaces";
-<<<<<<< HEAD
-=======
-import { useAppBarConfigProvider } from "../../components/app-bar/app-bar-config-provider/app-bar-config-provider.component";
->>>>>>> a7d6cda2
 
 export const AlertsCreateBasePage: FunctionComponent<AlertsCreatePageProps> = ({
     startingAlertConfiguration,
@@ -75,35 +66,12 @@
 
     const createAlertAndUpdateSubscriptionGroups = useMemo(() => {
         return handleCreateAlertClickGenerator(notify, t, (savedAlert) => {
-<<<<<<< HEAD
-            const isNewCreateEasyAlert =
-                location.pathname.includes("easy-alert") ||
-                location.pathname.includes("json-editor-v2") ||
-                location.pathname.includes("advanced-v2");
-            if (
-                isNewCreateEasyAlert &&
-                searchParams.get(QUERY_PARAM_KEYS.IS_FIRST_ALERT)
-            ) {
-                const queryParams = new URLSearchParams([
-                    [QUERY_PARAM_KEYS.SHOW_FIRST_ALERT_SUCCESS, "true"],
-                ]);
-                setShowAppNavBar(true);
-                navigate(`${getHomePath()}?${queryParams.toString()}`);
-            } else {
-                const searchParamsToSet = new URLSearchParams([
-                    [QUERY_PARAM_KEY_ANOMALIES_RETRY, "true"],
-                    [QUERY_PARAM_KEY_ALERT_TYPE, "create"],
-                ]);
-                navigate(getAlertsAlertPath(savedAlert.id, searchParamsToSet));
-            }
-=======
             const searchParamsToSet = new URLSearchParams([
                 [QUERY_PARAM_KEY_ANOMALIES_RETRY, "true"],
                 [QUERY_PARAM_KEY_ALERT_TYPE, "create"],
             ]);
             setShowAppNavBar(true);
             navigate(getAlertsAlertPath(savedAlert.id, searchParamsToSet));
->>>>>>> a7d6cda2
         });
     }, [navigate, notify, t]);
 
