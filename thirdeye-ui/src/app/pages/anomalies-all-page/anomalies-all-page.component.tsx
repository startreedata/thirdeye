import { Grid } from "@material-ui/core";
import {
<<<<<<< HEAD
    NotificationTypeV1,
    PageContentsGridV1,
    PageV1,
    useNotificationProviderV1,
} from "@startree-ui/platform-ui";
=======
    PageContentsCardV1,
    PageContentsGridV1,
    PageV1,
} from "@startree-ui/platform-ui";
import { useSnackbar } from "notistack";
>>>>>>> f78b2126
import React, { FunctionComponent, useEffect, useState } from "react";
import { useTranslation } from "react-i18next";
import { AnomalyListV1 } from "../../components/anomaly-list-v1/anomaly-list-v1.component";
import { useAppBreadcrumbs } from "../../components/app-breadcrumbs/app-breadcrumbs-provider/app-breadcrumbs-provider.component";
import { useDialog } from "../../components/dialogs/dialog-provider/dialog-provider.component";
import { DialogType } from "../../components/dialogs/dialog-provider/dialog-provider.interfaces";
import { PageHeader } from "../../components/page-header/page-header.component";
import { useTimeRange } from "../../components/time-range/time-range-provider/time-range-provider.component";
import {
    deleteAnomaly,
    getAnomaliesByTime,
} from "../../rest/anomalies/anomalies.rest";
import { Anomaly } from "../../rest/dto/anomaly.interfaces";
import { UiAnomaly } from "../../rest/dto/ui-anomaly.interfaces";
import { getUiAnomalies } from "../../utils/anomalies/anomalies.util";

export const AnomaliesAllPage: FunctionComponent = () => {
    const [uiAnomalies, setUiAnomalies] = useState<UiAnomaly[] | null>(null);
    const { setPageBreadcrumbs } = useAppBreadcrumbs();
    const { timeRangeDuration } = useTimeRange();
    const { showDialog } = useDialog();
    const { t } = useTranslation();
    const { notify } = useNotificationProviderV1();

    useEffect(() => {
        setPageBreadcrumbs([]);
    }, []);

    useEffect(() => {
        // Time range refreshed, fetch anomalies
        fetchAnomaliesByTime();
    }, [timeRangeDuration]);

    const fetchAnomaliesByTime = (): void => {
        setUiAnomalies(null);

        let fetchedUiAnomalies: UiAnomaly[] = [];
        getAnomaliesByTime(
            timeRangeDuration.startTime,
            timeRangeDuration.endTime
        )
            .then((anomalies) => {
                fetchedUiAnomalies = getUiAnomalies(anomalies);
            })
            .finally(() => setUiAnomalies(fetchedUiAnomalies));
    };

    const handleAnomalyDelete = (uiAnomaly: UiAnomaly): void => {
        showDialog({
            type: DialogType.ALERT,
            text: t("message.delete-confirmation", { name: uiAnomaly.name }),
            okButtonLabel: t("label.delete"),
            onOk: () => handleAnomalyDeleteOk(uiAnomaly),
        });
    };

    const handleAnomalyDeleteOk = (uiAnomaly: UiAnomaly): void => {
        deleteAnomaly(uiAnomaly.id).then((anomaly): void => {
            notify(
                NotificationTypeV1.Success,
                t("message.delete-success", { entity: t("label.anomaly") })
            );

            // Remove deleted anomaly from fetched anomalies
            removeUiAnomaly(anomaly);
        });
    };

    const removeUiAnomaly = (anomaly: Anomaly): void => {
        if (!anomaly) {
            return;
        }

        setUiAnomalies(
            (uiAnomalies) =>
                uiAnomalies &&
                uiAnomalies.filter((uiAnomaly) => uiAnomaly.id !== anomaly.id)
        );
    };

    return (
        <PageV1>
            <PageHeader showTimeRange title={t("label.anomalies")} />

            <PageContentsGridV1 fullHeight>
                <Grid item xs={12}>
                    <PageContentsCardV1 disablePadding fullHeight>
                        {/* Anomaly list */}
                        <AnomalyListV1
                            anomalies={uiAnomalies}
                            onDelete={handleAnomalyDelete}
                        />
                    </PageContentsCardV1>
                </Grid>
            </PageContentsGridV1>
        </PageV1>
    );
};<|MERGE_RESOLUTION|>--- conflicted
+++ resolved
@@ -1,18 +1,11 @@
 import { Grid } from "@material-ui/core";
 import {
-<<<<<<< HEAD
     NotificationTypeV1,
+    PageContentsCardV1,
     PageContentsGridV1,
     PageV1,
     useNotificationProviderV1,
 } from "@startree-ui/platform-ui";
-=======
-    PageContentsCardV1,
-    PageContentsGridV1,
-    PageV1,
-} from "@startree-ui/platform-ui";
-import { useSnackbar } from "notistack";
->>>>>>> f78b2126
 import React, { FunctionComponent, useEffect, useState } from "react";
 import { useTranslation } from "react-i18next";
 import { AnomalyListV1 } from "../../components/anomaly-list-v1/anomaly-list-v1.component";
