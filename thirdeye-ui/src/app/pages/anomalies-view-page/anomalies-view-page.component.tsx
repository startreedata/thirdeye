<<<<<<< HEAD
import { Box, Button, Grid, Link } from "@material-ui/core";
=======
/**
 * Copyright 2022 StarTree Inc
 *
 * Licensed under the StarTree Community License (the "License"); you may not use
 * this file except in compliance with the License. You may obtain a copy of the
 * License at http://www.startree.ai/legal/startree-community-license
 *
 * Unless required by applicable law or agreed to in writing, software distributed under the
 * License is distributed on an "AS IS" BASIS, WITHOUT * WARRANTIES OF ANY KIND,
 * either express or implied.
 * See the License for the specific language governing permissions and limitations under
 * the License.
 */
import { Box, Grid, Link } from "@material-ui/core";
>>>>>>> 41f63054
import { isEmpty, toNumber } from "lodash";
import React, { FunctionComponent, useEffect, useState } from "react";
import { useTranslation } from "react-i18next";
import { useNavigate, useParams, useSearchParams } from "react-router-dom";
import { AnomalyFeedback } from "../../components/anomlay-feedback/anomaly-feedback.component";
import { AnomalyCard } from "../../components/entity-cards/anomaly-card/anomaly-card.component";
import { HistoryBackButton } from "../../components/history-back-button/history-back-button";
import { InvestigationsList } from "../../components/investigations-list/investigations-list.component";
import { NoDataIndicator } from "../../components/no-data-indicator/no-data-indicator.component";
import { TimeRangeQueryStringKey } from "../../components/time-range/time-range-provider/time-range-provider.interfaces";
import { AlertEvaluationTimeSeriesCard } from "../../components/visualizations/alert-evaluation-time-series-card/alert-evaluation-time-series-card.component";
import {
    HelpLinkIconV1,
    NotificationTypeV1,
    PageContentsCardV1,
    PageContentsGridV1,
    PageHeaderActionsV1,
    PageHeaderTextV1,
    PageHeaderV1,
    PageV1,
    TooltipV1,
    useDialogProviderV1,
    useNotificationProviderV1,
} from "../../platform/components";
import { DialogType } from "../../platform/components/dialog-provider-v1/dialog-provider-v1.interfaces";
import { ActionStatus } from "../../rest/actions.interfaces";
import { useGetEvaluation } from "../../rest/alerts/alerts.actions";
import { deleteAnomaly } from "../../rest/anomalies/anomalies.rest";
import { useGetAnomaly } from "../../rest/anomalies/anomaly.actions";
import { AlertEvaluation } from "../../rest/dto/alert.interfaces";
import { UiAnomaly } from "../../rest/dto/ui-anomaly.interfaces";
import { useGetInvestigations } from "../../rest/rca/rca.actions";
import { DEFAULT_FEEDBACK } from "../../utils/alerts/alerts.util";
import {
    createAlertEvaluation,
    getUiAnomaly,
} from "../../utils/anomalies/anomalies.util";
import { THIRDEYE_DOC_LINK } from "../../utils/constants/constants.util";
import { isValidNumberId } from "../../utils/params/params.util";
import {
    getAlertsViewPath,
    getAnomaliesAllPath,
    getRootCauseAnalysisForAnomalyInvestigatePath,
} from "../../utils/routes/routes.util";
import { AnomaliesViewPageParams } from "./anomalies-view-page.interfaces";
import { useAnomaliesViewPageStyles } from "./anomalies-view-page.styles";

export const AnomaliesViewPage: FunctionComponent = () => {
    const {
        investigations,
        getInvestigations,
        status: getInvestigationsRequestStatus,
    } = useGetInvestigations();
    const {
        evaluation,
        getEvaluation,
        errorMessages,
        status: getEvaluationRequestStatus,
    } = useGetEvaluation();
    const {
        anomaly,
        getAnomaly,
        status: anomalyRequestStatus,
        errorMessages: anomalyRequestErrors,
    } = useGetAnomaly();
    const [uiAnomaly, setUiAnomaly] = useState<UiAnomaly | null>(null);
    const [alertEvaluation, setAlertEvaluation] =
        useState<AlertEvaluation | null>(null);
    const [searchParams] = useSearchParams();
    const { showDialog } = useDialogProviderV1();
    const { id: anomalyId } = useParams<AnomaliesViewPageParams>();
    const navigate = useNavigate();
    const { t } = useTranslation();
    const { notify } = useNotificationProviderV1();
    const style = useAnomaliesViewPageStyles();

    useEffect(() => {
        anomalyId && getInvestigations(Number(anomalyId));
        anomalyId &&
            isValidNumberId(anomalyId) &&
            getAnomaly(toNumber(anomalyId));
    }, [anomalyId]);

    useEffect(() => {
        !!anomaly && setUiAnomaly(getUiAnomaly(anomaly));
    }, [anomaly]);

    useEffect(() => {
        if (!evaluation || !anomaly) {
            return;
        }
        // Only filter for the current anomaly
        const anomalyDetectionResults =
            evaluation.detectionEvaluations.output_AnomalyDetectorResult_0;
        anomalyDetectionResults.anomalies = [anomaly];
        setAlertEvaluation(evaluation);
    }, [evaluation, anomaly]);

    useEffect(() => {
        // Fetched alert or time range changed, fetch alert evaluation
        fetchAlertEvaluation();
    }, [anomaly, searchParams]);

    useEffect(() => {
        if (getEvaluationRequestStatus === ActionStatus.Error) {
            !isEmpty(errorMessages)
                ? errorMessages.map((msg) =>
                      notify(NotificationTypeV1.Error, msg)
                  )
                : notify(
                      NotificationTypeV1.Error,
                      t("message.error-while-fetching", {
                          entity: t("label.chart-data"),
                      })
                  );
        }
    }, [errorMessages, getEvaluationRequestStatus]);

    if (anomalyId && !isValidNumberId(anomalyId)) {
        // Invalid id
        notify(
            NotificationTypeV1.Error,
            t("message.invalid-id", {
                entity: t("label.anomaly"),
                id: anomalyId,
            })
        );

        setUiAnomaly(null);
    }

    const fetchAlertEvaluation = (): void => {
        const start = searchParams.get(TimeRangeQueryStringKey.START_TIME);
        const end = searchParams.get(TimeRangeQueryStringKey.END_TIME);

        if (!anomaly || !anomaly.alert || !start || !end) {
            setAlertEvaluation(null);

            return;
        }
        getEvaluation(
            createAlertEvaluation(anomaly.alert.id, Number(start), Number(end))
        );
    };

    const handleAnomalyDelete = (): void => {
        if (!uiAnomaly) {
            return;
        }
        showDialog({
            type: DialogType.ALERT,
            contents: t("message.delete-confirmation", {
                name: uiAnomaly.name,
            }),
            okButtonText: t("label.delete"),
            cancelButtonText: t("label.cancel"),
            onOk: () => handleAnomalyDeleteOk(uiAnomaly),
        });
    };

    const handleAnomalyDeleteOk = (uiAnomaly: UiAnomaly): void => {
        deleteAnomaly(uiAnomaly.id).then(() => {
            notify(
                NotificationTypeV1.Success,
                t("message.delete-success", { entity: t("label.anomaly") })
            );

            // Redirect to anomalies all path
            navigate(getAnomaliesAllPath());
        });
    };

    useEffect(() => {
        if (anomalyRequestStatus === ActionStatus.Error) {
            isEmpty(anomalyRequestErrors)
                ? notify(
                      NotificationTypeV1.Error,
                      t("message.error-while-fetching", {
                          entity: t("label.anomaly"),
                      })
                  )
                : anomalyRequestErrors.map((msg) =>
                      notify(NotificationTypeV1.Error, msg)
                  );
        }
    }, [anomalyRequestStatus, anomalyRequestErrors]);

    return (
        <PageV1>
            <PageHeaderV1>
                <Box display="inline">
                    <HistoryBackButton
                        buttonText="Back to anomalies"
                        onClick={() => navigate(getAnomaliesAllPath())}
                    />
                    <PageHeaderTextV1>
                        {anomaly && uiAnomaly && (
                            <>
                                <Link
                                    href={getAlertsViewPath(anomaly.alert.id)}
                                >
                                    {anomaly.alert.name}
                                </Link>
                                : {uiAnomaly.name}
                            </>
                        )}
                        <TooltipV1
                            placement="top"
                            title={
                                t(
                                    "label.how-to-perform-root-cause-analysis-doc"
                                ) as string
                            }
                        >
                            <span>
                                <HelpLinkIconV1
                                    displayInline
                                    enablePadding
                                    externalLink
                                    href={`${THIRDEYE_DOC_LINK}/how-tos/perform-root-cause-analysis`}
                                />
                            </span>
                        </TooltipV1>
                    </PageHeaderTextV1>
                    <div>
                        <AnomalyFeedback
                            anomalyFeedback={
                                (anomaly && anomaly.feedback) || {
                                    ...DEFAULT_FEEDBACK,
                                }
                            }
                            anomalyId={Number(anomalyId)}
                        />
                    </div>
                </Box>
                <PageHeaderActionsV1>
                    <Button
                        color="primary"
                        component="button"
                        href={`${getRootCauseAnalysisForAnomalyInvestigatePath(
                            Number(anomalyId)
                        )}?${searchParams.toString()}`}
                        variant="contained"
                    >
                        {t("label.investigate-entity", {
                            entity: t("label.anomaly"),
                        })}
                    </Button>
                    <Button
                        component="button"
                        variant="contained"
                        onClick={handleAnomalyDelete}
                    >
                        {t("label.delete")}
                    </Button>
                </PageHeaderActionsV1>
            </PageHeaderV1>

            <PageContentsGridV1>
                {/* Anomaly */}
                <Grid
                    container
                    item
                    alignItems="stretch"
                    justifyContent="space-between"
                    xs={12}
                >
                    <Grid item xs={12}>
                        <AnomalyCard
                            className={style.fullHeight}
                            isLoading={
                                anomalyRequestStatus === ActionStatus.Working
                            }
                            uiAnomaly={uiAnomaly}
                            onDelete={handleAnomalyDelete}
                        />
                    </Grid>
                </Grid>

                {/* Alert evaluation time series */}
                <Grid item xs={12}>
                    {getEvaluationRequestStatus === ActionStatus.Error && (
                        <PageContentsCardV1>
                            <Box pb={20} pt={20}>
                                <NoDataIndicator />
                            </Box>
                        </PageContentsCardV1>
                    )}
                    {getEvaluationRequestStatus !== ActionStatus.Error && (
                        <AlertEvaluationTimeSeriesCard
                            alertEvaluation={alertEvaluation}
                            alertEvaluationTimeSeriesHeight={500}
                            isLoading={
                                getEvaluationRequestStatus ===
                                ActionStatus.Working
                            }
                            maximizedTitle={uiAnomaly ? uiAnomaly.name : ""}
                            onRefresh={fetchAlertEvaluation}
                        />
                    )}
                </Grid>

                {/* Existing investigations */}
                <Grid item xs={12}>
                    <InvestigationsList
                        getInvestigationsRequestStatus={
                            getInvestigationsRequestStatus
                        }
                        investigations={investigations}
                    />
                </Grid>
            </PageContentsGridV1>
        </PageV1>
    );
};<|MERGE_RESOLUTION|>--- conflicted
+++ resolved
@@ -1,6 +1,3 @@
-<<<<<<< HEAD
-import { Box, Button, Grid, Link } from "@material-ui/core";
-=======
 /**
  * Copyright 2022 StarTree Inc
  *
@@ -14,8 +11,7 @@
  * See the License for the specific language governing permissions and limitations under
  * the License.
  */
-import { Box, Grid, Link } from "@material-ui/core";
->>>>>>> 41f63054
+import { Box, Button, Grid, Link } from "@material-ui/core";
 import { isEmpty, toNumber } from "lodash";
 import React, { FunctionComponent, useEffect, useState } from "react";
 import { useTranslation } from "react-i18next";
