--- conflicted
+++ resolved
@@ -138,8 +138,6 @@
                         onRefresh={fetchAlertEvaluation}
                     />
                 </Grid>
-<<<<<<< HEAD
-=======
 
                 <Grid item xs={12}>
                     <AnomalyBreakdownComparisonHeatmap
@@ -147,7 +145,6 @@
                         anomalyId={toNumber(params.id)}
                     />
                 </Grid>
->>>>>>> 9d7508be
             </PageContentsGridV1>
         </PageV1>
     );
