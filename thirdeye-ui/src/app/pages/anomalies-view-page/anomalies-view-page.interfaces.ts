export type AnomaliesViewPageParams = {
    id: string;
};

export enum AnomalyBreakdownAPIOffsetValues {
    CURRENT = "current",
<<<<<<< HEAD
    ONE_WEEK_AGO = "wo1w",
    TWO_WEEKS_AGO = "wo2w",
    THREE_WEEKS_AGO = "wo3w",
}

export enum AnomalyBreakdownAPIOffsetValuesV2 {
    CURRENT = "current",
    ONE_WEEK_AGO = "P1W",
    TWO_WEEKS_AGO = "P2W",
    THREE_WEEKS_AGO = "P3W",
=======
    ONE_WEEK_AGO = "P1W",
    TWO_WEEKS_AGO = "P2W",
    THREE_WEEKS_AGO = "P3W",
    FOUR_WEEKS_AGO = "P4W",
>>>>>>> 2d86a438
}<|MERGE_RESOLUTION|>--- conflicted
+++ resolved
@@ -4,10 +4,10 @@
 
 export enum AnomalyBreakdownAPIOffsetValues {
     CURRENT = "current",
-<<<<<<< HEAD
-    ONE_WEEK_AGO = "wo1w",
-    TWO_WEEKS_AGO = "wo2w",
-    THREE_WEEKS_AGO = "wo3w",
+    ONE_WEEK_AGO = "P1W",
+    TWO_WEEKS_AGO = "P2W",
+    THREE_WEEKS_AGO = "P3W",
+    FOUR_WEEKS_AGO = "P4W",
 }
 
 export enum AnomalyBreakdownAPIOffsetValuesV2 {
@@ -15,10 +15,4 @@
     ONE_WEEK_AGO = "P1W",
     TWO_WEEKS_AGO = "P2W",
     THREE_WEEKS_AGO = "P3W",
-=======
-    ONE_WEEK_AGO = "P1W",
-    TWO_WEEKS_AGO = "P2W",
-    THREE_WEEKS_AGO = "P3W",
-    FOUR_WEEKS_AGO = "P4W",
->>>>>>> 2d86a438
 }