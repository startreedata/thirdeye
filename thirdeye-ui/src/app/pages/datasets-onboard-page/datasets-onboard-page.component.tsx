--- conflicted
+++ resolved
@@ -1,12 +1,7 @@
 import { Grid } from "@material-ui/core";
 import React, { FunctionComponent, useEffect, useState } from "react";
 import { useTranslation } from "react-i18next";
-<<<<<<< HEAD
 import { useNavigate } from "react-router-dom";
-import { useAppBreadcrumbs } from "../../components/app-breadcrumbs/app-breadcrumbs-provider/app-breadcrumbs-provider.component";
-=======
-import { useHistory } from "react-router-dom";
->>>>>>> 3ed477d1
 import { DatasetWizard } from "../../components/dataset-wizard/dataset-wizard.component";
 import { PageHeader } from "../../components/page-header/page-header.component";
 import {
@@ -25,12 +20,7 @@
 export const DatasetsOnboardPage: FunctionComponent = () => {
     const [loading, setLoading] = useState(true);
     const [datasources, setDatasources] = useState<Datasource[]>([]);
-<<<<<<< HEAD
-    const { setPageBreadcrumbs } = useAppBreadcrumbs();
     const navigate = useNavigate();
-=======
-    const history = useHistory();
->>>>>>> 3ed477d1
     const { t } = useTranslation();
     const { notify } = useNotificationProviderV1();
 
