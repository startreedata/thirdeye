--- conflicted
+++ resolved
@@ -2,12 +2,7 @@
 import { toNumber } from "lodash";
 import React, { FunctionComponent, useEffect, useState } from "react";
 import { useTranslation } from "react-i18next";
-<<<<<<< HEAD
 import { useNavigate, useParams } from "react-router-dom";
-import { useAppBreadcrumbs } from "../../components/app-breadcrumbs/app-breadcrumbs-provider/app-breadcrumbs-provider.component";
-=======
-import { useHistory, useParams } from "react-router-dom";
->>>>>>> 3ed477d1
 import { DatasetWizard } from "../../components/dataset-wizard/dataset-wizard.component";
 import { NoDataIndicator } from "../../components/no-data-indicator/no-data-indicator.component";
 import { PageHeader } from "../../components/page-header/page-header.component";
@@ -36,23 +31,6 @@
     const { notify } = useNotificationProviderV1();
 
     useEffect(() => {
-<<<<<<< HEAD
-        // Fetched dataset changed, set breadcrumbs
-        setPageBreadcrumbs([
-            {
-                text: dataset ? dataset.name : "",
-                onClick: (): void => {
-                    if (dataset) {
-                        navigate(getDatasetsViewPath(dataset.id));
-                    }
-                },
-            },
-        ]);
-    }, [dataset]);
-
-    useEffect(() => {
-=======
->>>>>>> 3ed477d1
         fetchDataset();
     }, []);
 
