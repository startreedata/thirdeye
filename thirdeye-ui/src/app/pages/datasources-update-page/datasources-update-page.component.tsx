import { Grid } from "@material-ui/core";
import { assign, toNumber } from "lodash";
import React, { FunctionComponent, useEffect, useState } from "react";
import { useTranslation } from "react-i18next";
<<<<<<< HEAD
import { useNavigate, useParams } from "react-router-dom";
import { useAppBreadcrumbs } from "../../components/app-breadcrumbs/app-breadcrumbs-provider/app-breadcrumbs-provider.component";
=======
import { useHistory, useParams } from "react-router-dom";
>>>>>>> 3ed477d1
import { DatasourceWizard } from "../../components/datasource-wizard/datasource-wizard.component";
import { PageHeader } from "../../components/page-header/page-header.component";
import {
    AppLoadingIndicatorV1,
    NotificationTypeV1,
    PageContentsGridV1,
    PageV1,
    useNotificationProviderV1,
} from "../../platform/components";
import {
    getDatasource,
    updateDatasource,
} from "../../rest/datasources/datasources.rest";
import { Datasource } from "../../rest/dto/datasource.interfaces";
import { omitNonUpdatableData } from "../../utils/datasources/datasources.util";
import { isValidNumberId } from "../../utils/params/params.util";
import { getDatasourcesViewPath } from "../../utils/routes/routes.util";
import { DatasourcesUpdatePageParams } from "./datasources-update-page.interfaces";

export const DatasourcesUpdatePage: FunctionComponent = () => {
    const [loading, setLoading] = useState(true);
    const [datasource, setDatasource] = useState<Datasource>();
    const params = useParams<DatasourcesUpdatePageParams>();
    const { notify } = useNotificationProviderV1();

    const navigate = useNavigate();
    const { t } = useTranslation();

    useEffect(() => {
<<<<<<< HEAD
        // Create page breadcrumbs
        setPageBreadcrumbs([
            {
                text: datasource ? datasource.name : "",
                onClick: (): void => {
                    if (datasource) {
                        navigate(getDatasourcesViewPath(datasource.id));
                    }
                },
            },
        ]);
    }, [datasource]);

    useEffect(() => {
=======
>>>>>>> 3ed477d1
        const init = async (): Promise<void> => {
            setLoading(false);
        };

        init();
        fetchDataSource();
    }, []);

    const onDatasourceWizardFinish = (newDatasource: Datasource): void => {
        if (!newDatasource) {
            return;
        }

        newDatasource = assign({ ...newDatasource }, { id: datasource?.id });

        updateDatasource(newDatasource)
            .then((datasourceResponse: Datasource): void => {
                notify(
                    NotificationTypeV1.Success,
                    t("message.update-success", {
                        entity: t("label.datasource"),
                    })
                );
                // Redirect to datasources detail path
                navigate(getDatasourcesViewPath(datasourceResponse.id));
            })
            .catch((): void => {
                notify(
                    NotificationTypeV1.Error,
                    t("message.update-error", {
                        entity: t("label.datasource"),
                    })
                );
            });
    };

    const fetchDataSource = (): void => {
        // Validate id from URL
        if (params.id && !isValidNumberId(params.id)) {
            notify(
                NotificationTypeV1.Error,
                t("message.invalid-id", {
                    entity: t("label.datasource"),
                    id: params.id,
                })
            );
            setLoading(false);

            return;
        }

        getDatasource(toNumber(params.id))
            .then((datasource) => {
                setDatasource(datasource);
            })
            .catch(() => {
                notify(NotificationTypeV1.Error, t("message.fetch-error"));
            })
            .finally((): void => {
                setLoading(false);
            });
    };

    if (loading) {
        return <AppLoadingIndicatorV1 />;
    }

    return (
        <PageV1>
            <PageHeader
                title={t("label.update-entity", {
                    entity: t("label.datasource"),
                })}
            />
            <PageContentsGridV1>
                <Grid item xs={12}>
                    {datasource && (
                        <DatasourceWizard
                            datasource={omitNonUpdatableData(datasource)}
                            onFinish={onDatasourceWizardFinish}
                        />
                    )}
                </Grid>
            </PageContentsGridV1>
        </PageV1>
    );
};<|MERGE_RESOLUTION|>--- conflicted
+++ resolved
@@ -2,12 +2,7 @@
 import { assign, toNumber } from "lodash";
 import React, { FunctionComponent, useEffect, useState } from "react";
 import { useTranslation } from "react-i18next";
-<<<<<<< HEAD
 import { useNavigate, useParams } from "react-router-dom";
-import { useAppBreadcrumbs } from "../../components/app-breadcrumbs/app-breadcrumbs-provider/app-breadcrumbs-provider.component";
-=======
-import { useHistory, useParams } from "react-router-dom";
->>>>>>> 3ed477d1
 import { DatasourceWizard } from "../../components/datasource-wizard/datasource-wizard.component";
 import { PageHeader } from "../../components/page-header/page-header.component";
 import {
@@ -37,23 +32,6 @@
     const { t } = useTranslation();
 
     useEffect(() => {
-<<<<<<< HEAD
-        // Create page breadcrumbs
-        setPageBreadcrumbs([
-            {
-                text: datasource ? datasource.name : "",
-                onClick: (): void => {
-                    if (datasource) {
-                        navigate(getDatasourcesViewPath(datasource.id));
-                    }
-                },
-            },
-        ]);
-    }, [datasource]);
-
-    useEffect(() => {
-=======
->>>>>>> 3ed477d1
         const init = async (): Promise<void> => {
             setLoading(false);
         };
