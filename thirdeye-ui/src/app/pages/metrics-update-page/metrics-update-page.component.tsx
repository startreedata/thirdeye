import { Grid } from "@material-ui/core";
import { toNumber } from "lodash";
import React, { FunctionComponent, useEffect, useState } from "react";
import { useTranslation } from "react-i18next";
<<<<<<< HEAD
import { useNavigate, useParams } from "react-router-dom";
import { useAppBreadcrumbs } from "../../components/app-breadcrumbs/app-breadcrumbs-provider/app-breadcrumbs-provider.component";
=======
import { useHistory, useParams } from "react-router-dom";
>>>>>>> 3ed477d1
import { MetricsWizard } from "../../components/metrics-wizard/metrics-wizard.component";
import { NoDataIndicator } from "../../components/no-data-indicator/no-data-indicator.component";
import { PageHeader } from "../../components/page-header/page-header.component";
import {
    AppLoadingIndicatorV1,
    NotificationTypeV1,
    PageContentsGridV1,
    PageV1,
    useNotificationProviderV1,
} from "../../platform/components";
import { getAllDatasets } from "../../rest/datasets/datasets.rest";
import { Dataset } from "../../rest/dto/dataset.interfaces";
import { LogicalMetric, Metric } from "../../rest/dto/metric.interfaces";
import { getMetric, updateMetric } from "../../rest/metrics/metrics.rest";
import { isValidNumberId } from "../../utils/params/params.util";
import { getMetricsViewPath } from "../../utils/routes/routes.util";
import { MetricsUpdatePageParams } from "./metrics-update-page.interfaces";

export const MetricsUpdatePage: FunctionComponent = () => {
    const [loading, setLoading] = useState(true);
    const [metric, setMetric] = useState<Metric>();
    const [datasets, setDatasets] = useState<Dataset[]>([]);

    const params = useParams<MetricsUpdatePageParams>();
    const navigate = useNavigate();
    const { t } = useTranslation();
    const { notify } = useNotificationProviderV1();

    useEffect(() => {
<<<<<<< HEAD
        // Fetched metric changed, set breadcrumbs
        setPageBreadcrumbs([
            {
                text: metric ? metric.name : "",
                onClick: (): void => {
                    if (metric) {
                        navigate(getMetricsViewPath(metric.id));
                    }
                },
            },
        ]);
    }, [metric]);

    useEffect(() => {
=======
>>>>>>> 3ed477d1
        fetchMetric();
    }, []);

    const onMetricWizardFinish = (newMetric: LogicalMetric): void => {
        if (!metric) {
            return;
        }

        updateMetric(newMetric).then((newMetric: LogicalMetric): void => {
            notify(
                NotificationTypeV1.Success,
                t("message.update-success", {
                    entity: t("label.metric"),
                })
            );

            // Redirect to metric detail path
            navigate(getMetricsViewPath(newMetric.id || 0));
        });
    };

    const fetchMetric = (): void => {
        // Validate id from URL
        if (params.id && !isValidNumberId(params.id)) {
            notify(
                NotificationTypeV1.Error,
                t("message.invalid-id", {
                    entity: t("label.metric"),
                    id: params.id,
                })
            );

            setLoading(false);

            return;
        }

        Promise.allSettled([getMetric(toNumber(params.id)), getAllDatasets()])
            .then(([metricResponse, datasetsResponse]): void => {
                // Determine if any of the calls failed
                if (
                    metricResponse.status === "rejected" ||
                    datasetsResponse.status === "rejected"
                ) {
                    notify(NotificationTypeV1.Error, t("message.fetch-error"));
                }

                // Attempt to gather data
                if (metricResponse.status === "fulfilled") {
                    setMetric(metricResponse.value);
                }
                if (datasetsResponse.status === "fulfilled") {
                    setDatasets(datasetsResponse.value);
                }
            })
            .finally((): void => {
                setLoading(false);
            });
    };

    if (loading) {
        return <AppLoadingIndicatorV1 />;
    }

    return (
        <PageV1>
            <PageHeader
                title={t("label.update-entity", {
                    entity: t("label.metric"),
                })}
            />
            <PageContentsGridV1>
                <Grid item xs={12}>
                    {metric && (
                        <MetricsWizard
                            datasets={datasets}
                            metric={metric}
                            onFinish={onMetricWizardFinish}
                        />
                    )}
                    {/* No data available message */}
                    {!metric && <NoDataIndicator />}
                </Grid>
            </PageContentsGridV1>
        </PageV1>
    );
};<|MERGE_RESOLUTION|>--- conflicted
+++ resolved
@@ -2,12 +2,7 @@
 import { toNumber } from "lodash";
 import React, { FunctionComponent, useEffect, useState } from "react";
 import { useTranslation } from "react-i18next";
-<<<<<<< HEAD
 import { useNavigate, useParams } from "react-router-dom";
-import { useAppBreadcrumbs } from "../../components/app-breadcrumbs/app-breadcrumbs-provider/app-breadcrumbs-provider.component";
-=======
-import { useHistory, useParams } from "react-router-dom";
->>>>>>> 3ed477d1
 import { MetricsWizard } from "../../components/metrics-wizard/metrics-wizard.component";
 import { NoDataIndicator } from "../../components/no-data-indicator/no-data-indicator.component";
 import { PageHeader } from "../../components/page-header/page-header.component";
@@ -37,23 +32,6 @@
     const { notify } = useNotificationProviderV1();
 
     useEffect(() => {
-<<<<<<< HEAD
-        // Fetched metric changed, set breadcrumbs
-        setPageBreadcrumbs([
-            {
-                text: metric ? metric.name : "",
-                onClick: (): void => {
-                    if (metric) {
-                        navigate(getMetricsViewPath(metric.id));
-                    }
-                },
-            },
-        ]);
-    }, [metric]);
-
-    useEffect(() => {
-=======
->>>>>>> 3ed477d1
         fetchMetric();
     }, []);
 
