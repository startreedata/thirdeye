/*
 * Copyright 2023 StarTree Inc
 *
 * Licensed under the StarTree Community License (the "License"); you may not use
 * this file except in compliance with the License. You may obtain a copy of the
 * License at http://www.startree.ai/legal/startree-community-license
 *
 * Unless required by applicable law or agreed to in writing, software distributed under the
 * License is distributed on an "AS IS" BASIS, WITHOUT * WARRANTIES OF ANY KIND,
 * either express or implied.
 *
 * See the License for the specific language governing permissions and limitations under
 * the License.
 */
import { useHTTPAction } from "../create-rest-action";
import {
    Alert,
    AlertEvaluation,
    AlertInsight,
    AlertStats,
    AlertsCount,
    EditableAlert,
} from "../dto/alert.interfaces";
import { EnumerationItem } from "../dto/enumeration-item.interfaces";
import {
    GetAlert,
    GetAlertEvaluationPayload,
    GetAlertInsight,
    GetAlerts,
    GetAlertsCount,
    GetAlertStats,
    GetAlertStatsParams,
    GetEvaluation,
    ResetAlert,
} from "./alerts.interfaces";
import {
    getAlert as getAlertREST,
    getAlertEvaluation,
    getAlertInsight as getAlertInsightREST,
    getAlertStats as getAlertStatsREST,
    getAllAlerts,
    resetAlert as resetAlertREST,
    getAlertsCount as getAlertsCountREST,
} from "./alerts.rest";

export const useGetEvaluation = (): GetEvaluation => {
    const { data, makeRequest, status, errorMessages, resetData } =
        useHTTPAction<AlertEvaluation>(getAlertEvaluation);

    const getEvaluation = (
        evaluationParams: GetAlertEvaluationPayload,
        filters?: string[],
        enumerationItem?: { id: number } | EnumerationItem
    ): Promise<AlertEvaluation | undefined> => {
        return makeRequest(evaluationParams, filters, enumerationItem);
    };

    return {
        evaluation: data,
        getEvaluation,
        status,
        errorMessages,
        resetData,
    };
};

export const useGetAlert = (): GetAlert => {
    const { data, makeRequest, status, errorMessages, resetData } =
        useHTTPAction<Alert>(getAlertREST);

    const getAlert = (alertId: number): Promise<Alert | undefined> => {
        return makeRequest(alertId);
    };

    return { alert: data, getAlert, status, errorMessages, resetData };
};

export const useGetAlerts = (): GetAlerts => {
    const { data, makeRequest, status, errorMessages, resetData } =
        useHTTPAction<Alert[]>(getAllAlerts);

    const getAlerts = (): Promise<Alert[] | undefined> => {
        return makeRequest();
    };

    return { alerts: data, getAlerts, status, errorMessages, resetData };
};

export const useGetAlertInsight = (): GetAlertInsight => {
    const { data, makeRequest, status, errorMessages, resetData } =
        useHTTPAction<AlertInsight>(getAlertInsightREST);

    const getAlertInsight = (params: {
        alertId?: number;
        alert?: EditableAlert;
    }): Promise<AlertInsight | undefined> => {
        return makeRequest(params);
    };

    return {
        alertInsight: data,
        getAlertInsight,
        status,
        errorMessages,
        resetData,
    };
};

export const useResetAlert = (): ResetAlert => {
    const { data, makeRequest, status, errorMessages, resetData } =
        useHTTPAction<Alert>(resetAlertREST);

    const resetAlert = (alertId: number): Promise<Alert | undefined> => {
        return makeRequest(alertId);
    };

    return { alert: data, resetAlert, status, errorMessages, resetData };
};

export const useGetAlertStats = (): GetAlertStats => {
    const { data, makeRequest, status, errorMessages, resetData } =
        useHTTPAction<AlertStats>(getAlertStatsREST);

    const getAlertStats = (
        params: GetAlertStatsParams
    ): Promise<AlertStats | undefined> => {
        return makeRequest(params);
    };

    return {
        alertStats: data,
        getAlertStats,
        status,
        errorMessages,
        resetData,
    };
};

<<<<<<< HEAD
export const useGetAlertsCount = (): any => {
    const { data, makeRequest, status, errorMessages, resetData } =
        useHTTPAction<{ count: number }>(getAlertsCountREST);

    const getAlertsCount = (): Promise<{ count: number } | undefined> => {
=======
export const useGetAlertsCount = (): GetAlertsCount => {
    const { data, makeRequest, status, errorMessages, resetData } =
        useHTTPAction<AlertsCount>(getAlertsCountREST);

    const getAlertsCount = (): Promise<AlertsCount | undefined> => {
>>>>>>> 794b2c4f
        return makeRequest();
    };

    return {
<<<<<<< HEAD
        alertsConfigured: data,
=======
        alertsCount: data,
>>>>>>> 794b2c4f
        getAlertsCount,
        status,
        errorMessages,
        resetData,
    };
};<|MERGE_RESOLUTION|>--- conflicted
+++ resolved
@@ -136,28 +136,16 @@
     };
 };
 
-<<<<<<< HEAD
-export const useGetAlertsCount = (): any => {
-    const { data, makeRequest, status, errorMessages, resetData } =
-        useHTTPAction<{ count: number }>(getAlertsCountREST);
-
-    const getAlertsCount = (): Promise<{ count: number } | undefined> => {
-=======
 export const useGetAlertsCount = (): GetAlertsCount => {
     const { data, makeRequest, status, errorMessages, resetData } =
         useHTTPAction<AlertsCount>(getAlertsCountREST);
 
     const getAlertsCount = (): Promise<AlertsCount | undefined> => {
->>>>>>> 794b2c4f
         return makeRequest();
     };
 
     return {
-<<<<<<< HEAD
-        alertsConfigured: data,
-=======
         alertsCount: data,
->>>>>>> 794b2c4f
         getAlertsCount,
         status,
         errorMessages,
