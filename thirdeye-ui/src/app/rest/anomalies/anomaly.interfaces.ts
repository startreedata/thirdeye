--- conflicted
+++ resolved
@@ -33,9 +33,7 @@
     dataset?: string;
     metric?: string;
     enumerationItemId?: number;
-<<<<<<< HEAD
     showAllAnomalies?: boolean;
-=======
 }
 
 export interface GetAnomalyStatsProps {
@@ -48,5 +46,4 @@
     getAnomalyStats: (
         getAnomalyStatsParams?: GetAnomalyStatsProps
     ) => Promise<AnomalyStats | undefined>;
->>>>>>> 84debb7e
 }