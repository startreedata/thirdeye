--- conflicted
+++ resolved
@@ -65,32 +65,6 @@
         expect(AppLoadingIndicatorV1).toHaveBeenCalled();
     });
 
-<<<<<<< HEAD
-    it("should set appropriate router breadcrumbs", () => {
-        render(
-            <MemoryRouter>
-                <AnomaliesRouter />
-            </MemoryRouter>
-        );
-
-        expect(mockSetRouterBreadcrumbs).toHaveBeenCalled();
-
-        // Get router breadcrumbs
-        const breadcrumbs = mockSetRouterBreadcrumbs.mock.calls[0][0];
-        // Also invoke the click handlers
-        breadcrumbs &&
-            breadcrumbs[0] &&
-            breadcrumbs[0].onClick &&
-            breadcrumbs[0].onClick();
-
-        expect(breadcrumbs).toHaveLength(1);
-        expect(breadcrumbs[0].text).toEqual("label.anomalies");
-        expect(breadcrumbs[0].onClick).toBeDefined();
-        expect(mockNavigate).toHaveBeenCalledWith("testAnomaliesPath");
-    });
-
-=======
->>>>>>> 3ed477d1
     it("should render anomalies all page at exact anomalies path", async () => {
         render(
             <MemoryRouter initialEntries={[`/`]}>
@@ -184,10 +158,4 @@
     });
 });
 
-<<<<<<< HEAD
-const mockSetRouterBreadcrumbs = jest.fn();
-
-const mockNavigate = jest.fn();
-=======
-const mockPush = jest.fn();
->>>>>>> 3ed477d1
+const mockNavigate = jest.fn();