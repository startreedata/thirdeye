--- conflicted
+++ resolved
@@ -79,42 +79,6 @@
         expect(AppLoadingIndicatorV1).toHaveBeenCalled();
     });
 
-<<<<<<< HEAD
-    it("should set appropriate router breadcrumbs", () => {
-        render(
-            <MemoryRouter>
-                <DatasetsRouter />
-            </MemoryRouter>
-        );
-
-        expect(mockSetRouterBreadcrumbs).toHaveBeenCalled();
-
-        // Get router breadcrumbs
-        const breadcrumbs = mockSetRouterBreadcrumbs.mock.calls[0][0];
-        // Also invoke the click handlers
-        breadcrumbs &&
-            breadcrumbs[0] &&
-            breadcrumbs[0].onClick &&
-            breadcrumbs[0].onClick();
-        breadcrumbs &&
-            breadcrumbs[1] &&
-            breadcrumbs[1].onClick &&
-            breadcrumbs[1].onClick();
-
-        expect(breadcrumbs).toHaveLength(2);
-        expect(breadcrumbs[0].text).toEqual("label.configuration");
-        expect(breadcrumbs[0].onClick).toBeDefined();
-        expect(mockNavigate).toHaveBeenNthCalledWith(
-            1,
-            "testConfigurationPath"
-        );
-        expect(breadcrumbs[1].text).toEqual("label.datasets");
-        expect(breadcrumbs[1].onClick).toBeDefined();
-        expect(mockNavigate).toHaveBeenNthCalledWith(2, "testDatasetsPath");
-    });
-
-=======
->>>>>>> 3ed477d1
     it("should render datasets all page at exact datasets path", async () => {
         render(
             <MemoryRouter>
@@ -268,10 +232,4 @@
     });
 });
 
-<<<<<<< HEAD
-const mockSetRouterBreadcrumbs = jest.fn();
-
-const mockNavigate = jest.fn();
-=======
-const mockPush = jest.fn();
->>>>>>> 3ed477d1
+const mockNavigate = jest.fn();