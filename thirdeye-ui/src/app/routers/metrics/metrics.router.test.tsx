--- conflicted
+++ resolved
@@ -74,42 +74,6 @@
         expect(AppLoadingIndicatorV1).toHaveBeenCalled();
     });
 
-<<<<<<< HEAD
-    it("should set appropriate router breadcrumbs", () => {
-        render(
-            <MemoryRouter>
-                <MetricsRouter />
-            </MemoryRouter>
-        );
-
-        expect(mockSetRouterBreadcrumbs).toHaveBeenCalled();
-
-        // Get router breadcrumbs
-        const breadcrumbs = mockSetRouterBreadcrumbs.mock.calls[0][0];
-        // Also invoke the click handlers
-        breadcrumbs &&
-            breadcrumbs[0] &&
-            breadcrumbs[0].onClick &&
-            breadcrumbs[0].onClick();
-        breadcrumbs &&
-            breadcrumbs[1] &&
-            breadcrumbs[1].onClick &&
-            breadcrumbs[1].onClick();
-
-        expect(breadcrumbs).toHaveLength(2);
-        expect(breadcrumbs[0].text).toEqual("label.configuration");
-        expect(breadcrumbs[0].onClick).toBeDefined();
-        expect(mockNavigate).toHaveBeenNthCalledWith(
-            1,
-            "testConfigurationPath"
-        );
-        expect(breadcrumbs[1].text).toEqual("label.metrics");
-        expect(breadcrumbs[1].onClick).toBeDefined();
-        expect(mockNavigate).toHaveBeenNthCalledWith(2, "testMetricsPath");
-    });
-
-=======
->>>>>>> 3ed477d1
     it("should render metrics create page at exact metrics create path", async () => {
         render(
             <MemoryRouter
@@ -315,10 +279,4 @@
     });
 });
 
-<<<<<<< HEAD
-const mockSetRouterBreadcrumbs = jest.fn();
-
-const mockNavigate = jest.fn();
-=======
-const mockPush = jest.fn();
->>>>>>> 3ed477d1
+const mockNavigate = jest.fn();