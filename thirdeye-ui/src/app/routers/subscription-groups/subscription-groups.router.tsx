<<<<<<< HEAD
import React, {
    FunctionComponent,
    lazy,
    Suspense,
    useEffect,
    useState,
} from "react";
import { useTranslation } from "react-i18next";
import { Navigate, Route, Routes, useNavigate } from "react-router-dom";
import { useAppBreadcrumbs } from "../../components/app-breadcrumbs/app-breadcrumbs-provider/app-breadcrumbs-provider.component";
import { AppLoadingIndicatorV1 } from "../../platform/components";
import {
    AppRouteRelative,
    getConfigurationPath,
=======
import React, { FunctionComponent, lazy, Suspense } from "react";
import { Redirect, Route, Switch } from "react-router-dom";
import { AppLoadingIndicatorV1 } from "../../platform/components";
import {
    AppRoute,
>>>>>>> 3ed477d1
    getSubscriptionGroupsAllPath,
} from "../../utils/routes/routes.util";

const SubscriptionGroupsAllPage = lazy(() =>
    import(
        /* webpackChunkName: "subscription-groups-all-page" */ "../../pages/subscription-groups-all-page/subscription-groups-all-page.component"
    ).then((module) => ({ default: module.SubscriptionGroupsAllPage }))
);

const SubscriptionGroupsViewPage = lazy(() =>
    import(
        /* webpackChunkName: "subscription-groups-view-page" */ "../../pages/subscription-groups-view-page/subscription-groups-view-page.component"
    ).then((module) => ({ default: module.SubscriptionGroupsViewPage }))
);

const SubscriptionGroupsCreatePage = lazy(() =>
    import(
        /* webpackChunkName: "subscription-groups-create-page" */ "../../pages/subscription-groups-create-page/subscription-groups-create-page.component"
    ).then((module) => ({ default: module.SubscriptionGroupsCreatePage }))
);

const SubscriptionGroupsUpdatePage = lazy(() =>
    import(
        /* webpackChunkName: "subscription-groups-update-page" */ "../../pages/subscription-groups-update-page/subscription-groups-update-page.component"
    ).then((module) => ({ default: module.SubscriptionGroupsUpdatePage }))
);

const PageNotFoundPage = lazy(() =>
    import(
        /* webpackChunkName: "page-not-found-page" */ "../../pages/page-not-found-page/page-not-found-page.component"
    ).then((module) => ({ default: module.PageNotFoundPage }))
);

export const SubscriptionGroupsRouter: FunctionComponent = () => {
<<<<<<< HEAD
    const [loading, setLoading] = useState(true);
    const { setRouterBreadcrumbs } = useAppBreadcrumbs();
    const navigate = useNavigate();
    const { t } = useTranslation();

    useEffect(() => {
        setRouterBreadcrumbs([
            {
                text: t("label.configuration"),
                onClick: () => navigate(getConfigurationPath()),
            },
            {
                text: t("label.subscription-groups"),
                onClick: () => navigate(getSubscriptionGroupsPath()),
            },
        ]);
        setLoading(false);
    }, []);

    if (loading) {
        return <AppLoadingIndicatorV1 />;
    }

=======
>>>>>>> 3ed477d1
    return (
        <Suspense fallback={<AppLoadingIndicatorV1 />}>
            <Routes>
                {/* Subscription groups path */}
                {/* Redirect to subscription groups all path */}
                <Route
                    index
                    element={
                        <Navigate replace to={getSubscriptionGroupsAllPath()} />
                    }
                />

                {/* Subscription groups all path */}
                <Route
                    element={<SubscriptionGroupsAllPage />}
                    path={AppRouteRelative.SUBSCRIPTION_GROUPS_ALL}
                />

                {/* Subscription groups view path */}
                <Route
                    element={<SubscriptionGroupsViewPage />}
                    path={AppRouteRelative.SUBSCRIPTION_GROUPS_VIEW}
                />

                {/* Subscription groups create path */}
                <Route
                    element={<SubscriptionGroupsCreatePage />}
                    path={AppRouteRelative.SUBSCRIPTION_GROUPS_CREATE}
                />

                {/* Subscription groups update path */}
                <Route
                    element={<SubscriptionGroupsUpdatePage />}
                    path={AppRouteRelative.SUBSCRIPTION_GROUPS_UPDATE}
                />

                {/* No match found, render page not found */}
                <Route element={<PageNotFoundPage />} path="*" />
            </Routes>
        </Suspense>
    );
};<|MERGE_RESOLUTION|>--- conflicted
+++ resolved
@@ -1,25 +1,8 @@
-<<<<<<< HEAD
-import React, {
-    FunctionComponent,
-    lazy,
-    Suspense,
-    useEffect,
-    useState,
-} from "react";
-import { useTranslation } from "react-i18next";
-import { Navigate, Route, Routes, useNavigate } from "react-router-dom";
-import { useAppBreadcrumbs } from "../../components/app-breadcrumbs/app-breadcrumbs-provider/app-breadcrumbs-provider.component";
+import React, { FunctionComponent, lazy, Suspense } from "react";
+import { Navigate, Route, Routes } from "react-router-dom";
 import { AppLoadingIndicatorV1 } from "../../platform/components";
 import {
     AppRouteRelative,
-    getConfigurationPath,
-=======
-import React, { FunctionComponent, lazy, Suspense } from "react";
-import { Redirect, Route, Switch } from "react-router-dom";
-import { AppLoadingIndicatorV1 } from "../../platform/components";
-import {
-    AppRoute,
->>>>>>> 3ed477d1
     getSubscriptionGroupsAllPath,
 } from "../../utils/routes/routes.util";
 
@@ -54,32 +37,6 @@
 );
 
 export const SubscriptionGroupsRouter: FunctionComponent = () => {
-<<<<<<< HEAD
-    const [loading, setLoading] = useState(true);
-    const { setRouterBreadcrumbs } = useAppBreadcrumbs();
-    const navigate = useNavigate();
-    const { t } = useTranslation();
-
-    useEffect(() => {
-        setRouterBreadcrumbs([
-            {
-                text: t("label.configuration"),
-                onClick: () => navigate(getConfigurationPath()),
-            },
-            {
-                text: t("label.subscription-groups"),
-                onClick: () => navigate(getSubscriptionGroupsPath()),
-            },
-        ]);
-        setLoading(false);
-    }, []);
-
-    if (loading) {
-        return <AppLoadingIndicatorV1 />;
-    }
-
-=======
->>>>>>> 3ed477d1
     return (
         <Suspense fallback={<AppLoadingIndicatorV1 />}>
             <Routes>
