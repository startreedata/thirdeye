--- conflicted
+++ resolved
@@ -41,10 +41,7 @@
     ALERTS_CREATE_NEW: "new",
     ALERTS_CREATE_COPY: `copy/${PLACEHOLDER_ROUTE_ID}`,
     ALERTS_CREATE_ADVANCED: "advanced",
-<<<<<<< HEAD
     ALERTS_CREATE_ADVANCED_V2: "advanced-v2",
-=======
->>>>>>> 2bf2a03d
     ALERTS_CREATE_EASY_ALERT: "easy-alert",
     ALERTS_CREATE_NEW_USER: "new-user",
     ALERTS_CREATE_JSON_EDITOR: "json-editor",
